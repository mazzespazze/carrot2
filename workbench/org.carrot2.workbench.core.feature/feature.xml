<?xml version="1.0" encoding="UTF-8"?>
<feature
      id="org.carrot2.workbench.core.feature"
      label="Workbench Core Feature"
      version="0.0.0.QUALIFIER"
      provider-name="Carrot2.org">

   <description url="http://www.carrot2.org">
      Carrot2 Workbench for text processing and clustering.
   </description>

   <copyright url="http://www.carrot2.org">
      See http://www.carrot2.org/carrot2.LICENSE for copyright information.
   </copyright>

   <license url="http://www.carrot2.org/carrot2.LICENSE">
      See http://www.carrot2.org/carrot2.LICENSE for license.
   </license>

   <requires>
      <import feature="org.eclipse.rcp" version="3.4.1" match="compatible"/>
   </requires>

   <plugin
         id="org.carrot2.workbench.core"
         download-size="0"
         install-size="0"
         version="0.0.0"
         unpack="false"/>

   <plugin
         id="com.google.collections"
         download-size="0"
         install-size="0"
         version="0.0.0"
         unpack="false"/>

   <plugin
<<<<<<< HEAD
         id="com.thoughtworks.qdox"
         download-size="0"
         install-size="0"
         version="0.0.0"
         unpack="false"/>

   <plugin
=======
>>>>>>> c273fe88
         id="net.sf.ehcache"
         download-size="0"
         install-size="0"
         version="0.0.0"
         unpack="false"/>

   <plugin
         id="org.apache.commons"
         download-size="0"
         install-size="0"
         version="0.0.0"
         unpack="false"/>

   <plugin
         id="org.apache.log4j"
         download-size="0"
         install-size="0"
         version="0.0.0"
         unpack="false"/>

   <plugin
         id="org.carrot2.core"
         download-size="0"
         install-size="0"
         version="0.0.0"
         unpack="false"/>

   <plugin
         id="org.carrot2.util.attribute"
         download-size="0"
         install-size="0"
         version="0.0.0"
         unpack="false"/>

   <plugin
         id="org.carrot2.util.common"
         download-size="0"
         install-size="0"
         version="0.0.0"
         unpack="false"/>

   <plugin
         id="org.carrot2.util.log4j"
         download-size="0"
         install-size="0"
         version="0.0.0"
         fragment="true"
         unpack="false"/>

   <plugin
         id="org.easymock"
         download-size="0"
         install-size="0"
         version="0.0.0"
         unpack="false"/>

   <plugin
         id="org.simpleframework.xml"
         download-size="0"
         install-size="0"
         version="0.0.0"
         unpack="false"/>

   <plugin
         id="javax.servlet"
         download-size="0"
         install-size="0"
         version="0.0.0"
         unpack="false"/>

   <plugin
<<<<<<< HEAD
         id="org.apache.ant"
         download-size="0"
         install-size="0"
         version="0.0.0"/>

   <plugin
=======
>>>>>>> c273fe88
         id="org.carrot2.workbench.editors"
         download-size="0"
         install-size="0"
         version="0.0.0"
         unpack="false"/>

   <plugin
         id="org.apache.lucene.v2"
         download-size="0"
         install-size="0"
         version="0.0.0"
         unpack="false"/>

   <plugin
         id="org.eclipse.ui.browser"
         download-size="0"
         install-size="0"
         version="0.0.0"
         unpack="false"/>

   <plugin
         id="org.apache.axis"
         download-size="0"
         install-size="0"
         version="0.0.0"
         unpack="false"/>

   <plugin
         id="org.eclipse.core.resources.compatibility"
         download-size="0"
         install-size="0"
         version="0.0.0"
         fragment="true"
         unpack="false"/>

   <plugin
         id="org.eclipse.core.filesystem"
         download-size="0"
         install-size="0"
         version="0.0.0"
         unpack="false"/>

   <plugin
<<<<<<< HEAD
         id="org.eclipse.ui.win32"
         os="win32"
         download-size="0"
         install-size="0"
         version="0.0.0"
         fragment="true"
         unpack="false"/>

   <plugin
         id="org.eclipse.core.resources"
         os="win32"
         download-size="0"
         install-size="0"
         version="0.0.0"
         fragment="true"
         unpack="false"/>

   <plugin
=======
>>>>>>> c273fe88
         id="org.eclipse.ui.views"
         download-size="0"
         install-size="0"
         version="0.0.0"
         unpack="false"/>

   <plugin
         id="org.eclipse.core.resources"
         download-size="0"
         install-size="0"
         version="0.0.0"
         unpack="false"/>

   <plugin
         id="org.eclipse.jface.text"
         download-size="0"
         install-size="0"
         version="0.0.0"
         unpack="false"/>

   <plugin
<<<<<<< HEAD
         id="org.eclipse.update.core.win32"
         os="win32"
         download-size="0"
         install-size="0"
         version="0.0.0"
         fragment="true"
         unpack="false"/>

   <plugin
         id="org.eclipse.update.ui"
         download-size="0"
         install-size="0"
         version="0.0.0"
         unpack="false"/>

   <plugin
=======
>>>>>>> c273fe88
         id="org.eclipse.ui.forms"
         download-size="0"
         install-size="0"
         version="0.0.0"
         unpack="false"/>

   <plugin
         id="org.eclipse.core.contenttype"
         download-size="0"
         install-size="0"
         version="0.0.0"
         unpack="false"/>

   <plugin
         id="org.eclipse.core.variables"
         download-size="0"
         install-size="0"
         version="0.0.0"
         unpack="false"/>

   <plugin
<<<<<<< HEAD
         id="org.eclipse.core.runtime.compatibility"
         download-size="0"
         install-size="0"
         version="0.0.0"
         unpack="false"/>

   <plugin
=======
>>>>>>> c273fe88
         id="org.eclipse.osgi.services"
         download-size="0"
         install-size="0"
         version="0.0.0"
         unpack="false"/>

   <plugin
         id="org.eclipse.core.filesystem.win32.x86"
         os="win32"
         arch="x86"
         download-size="0"
         install-size="0"
         version="0.0.0"
         fragment="true"
         unpack="false"/>

   <plugin
         id="org.eclipse.ant.core"
         download-size="0"
         install-size="0"
         version="0.0.0"
         unpack="false"/>

   <plugin
<<<<<<< HEAD
         id="org.eclipse.core.runtime.compatibility.registry"
         download-size="0"
         install-size="0"
         version="0.0.0"
         fragment="true"/>

   <plugin
         id="org.eclipse.ui.ide"
         download-size="0"
         install-size="0"
         version="0.0.0"
         unpack="false"/>

   <plugin
         id="org.eclipse.update.core"
         download-size="0"
         install-size="0"
         version="0.0.0"
         unpack="false"/>

   <plugin
         id="org.eclipse.core.net"
         download-size="0"
         install-size="0"
         version="0.0.0"
         unpack="false"/>

   <plugin
=======
>>>>>>> c273fe88
         id="org.eclipse.text"
         download-size="0"
         install-size="0"
         version="0.0.0"
         unpack="false"/>

   <plugin
         id="org.eclipse.core.filesystem.linux.ppc"
         os="linux"
         arch="ppc"
         download-size="0"
         install-size="0"
         version="0.0.0"
         fragment="true"
         unpack="false"/>

   <plugin
         id="org.eclipse.core.filesystem.linux.x86"
         os="linux"
         arch="x86"
         download-size="0"
         install-size="0"
         version="0.0.0"
         fragment="true"
         unpack="false"/>

   <plugin
         id="org.eclipse.core.filesystem.linux.x86_64"
         os="linux"
         arch="x86_64"
         download-size="0"
         install-size="0"
         version="0.0.0"
         fragment="true"
         unpack="false"/>

   <plugin
         id="org.eclipse.core.filesystem.macosx"
         os="macosx"
         download-size="0"
         install-size="0"
         version="0.0.0"
         fragment="true"
         unpack="false"/>

   <plugin
         id="org.eclipse.core.filesystem.solaris.sparc"
         os="solaris"
         arch="sparc"
         download-size="0"
         install-size="0"
         version="0.0.0"
         fragment="true"
         unpack="false"/>

   <plugin
         id="org.carrot2.text"
         download-size="0"
         install-size="0"
         version="0.0.0"
         unpack="false"/>

   <plugin
<<<<<<< HEAD
         id="bak.pcj"
         download-size="0"
         install-size="0"
         version="0.0.0"
         unpack="false"/>

   <plugin
         id="cern.colt"
=======
         id="org.apache.mahout.math"
>>>>>>> c273fe88
         download-size="0"
         install-size="0"
         version="0.0.0"
         unpack="false"/>

   <plugin
         id="org.apache.oro"
         download-size="0"
         install-size="0"
         version="0.0.0"
         unpack="false"/>

   <plugin
         id="org.apache.velocity"
         download-size="0"
         install-size="0"
         version="0.0.0"
         unpack="false"/>

   <plugin
<<<<<<< HEAD
         id="org.carrot2.workbench.vis.circles"
         download-size="0"
         install-size="0"
         version="0.0.0"
         unpack="false"/>

   <plugin
         id="org.eclipse.equinox.http.jetty"
         download-size="0"
         install-size="0"
         version="0.0.0"
         unpack="false"/>

   <plugin
         id="org.eclipse.equinox.http.registry"
         download-size="0"
         install-size="0"
         version="0.0.0"
         unpack="false"/>

   <plugin
         id="org.eclipse.equinox.http.servlet"
         download-size="0"
         install-size="0"
         version="0.0.0"
         unpack="false"/>

   <plugin
         id="org.mortbay.jetty.server"
         download-size="0"
         install-size="0"
         version="0.0.0"
         unpack="false"/>

   <plugin
         id="org.mortbay.jetty.util"
         download-size="0"
         install-size="0"
         version="0.0.0"
         unpack="false"/>

   <plugin
=======
>>>>>>> c273fe88
         id="org.codehaus.jackson"
         download-size="0"
         install-size="0"
         version="0.0.0"
         unpack="false"/>

   <plugin
<<<<<<< HEAD
         id="org.eclipse.pde.runtime"
         download-size="0"
         install-size="0"
         version="0.0.0"
         unpack="false"/>

   <plugin
=======
>>>>>>> c273fe88
         id="com.sun.syndication"
         download-size="0"
         install-size="0"
         version="0.0.0"
         unpack="false"/>

   <plugin
         id="org.jdom"
         download-size="0"
         install-size="0"
         version="0.0.0"
         unpack="false"/>

   <plugin
         id="org.carrot2.workbench.vis.aduna"
         download-size="0"
         install-size="0"
         version="0.0.0"
         unpack="false"/>

   <plugin
         id="org.codehaus.woodstox"
         download-size="0"
         install-size="0"
         version="0.0.0"
         unpack="false"/>

   <plugin
         id="org.eclipse.ui.views.log"
         download-size="0"
         install-size="0"
         version="0.0.0"
         unpack="false"/>

   <plugin
         id="org.carrot2.util.matrix"
         download-size="0"
         install-size="0"
         version="0.0.0"
         unpack="false"/>

   <plugin
         id="org.carrot2.util.matrix.win32.x86"
         os="win32"
         arch="x86"
         download-size="0"
         install-size="0"
         version="0.0.0"
         fragment="true"/>

   <plugin
<<<<<<< HEAD
         id="org.eclipse.ui.workbench"
         download-size="0"
         install-size="0"
         version="0.0.0"
         unpack="false"/>

   <plugin
         id="org.eclipse.ui.editors"
         download-size="0"
         install-size="0"
         version="0.0.0"
         unpack="false"/>

   <plugin
         id="org.eclipse.ui.workbench.texteditor"
         download-size="0"
         install-size="0"
         version="0.0.0"
         unpack="false"/>

   <plugin
=======
>>>>>>> c273fe88
         id="org.eclipse.core.filebuffers"
         download-size="0"
         install-size="0"
         version="0.0.0"
         unpack="false"/>

   <plugin
<<<<<<< HEAD
         id="org.eclipse.equinox.security"
         download-size="0"
         install-size="0"
         version="0.0.0"
         unpack="false"/>

   <plugin
         id="org.eclipse.compare.core"
         download-size="0"
         install-size="0"
         version="0.0.0"
         unpack="false"/>

   <plugin
         id="org.eclipse.equinox.p2.core"
         download-size="0"
         install-size="0"
         version="0.0.0"
         unpack="false"/>

   <plugin
         id="org.eclipse.equinox.p2.engine"
=======
         id="org.slf4j"
>>>>>>> c273fe88
         download-size="0"
         install-size="0"
         version="0.0.0"
         unpack="false"/>

   <plugin
<<<<<<< HEAD
         id="org.eclipse.equinox.p2.metadata"
=======
         id="org.eclipse.ui"
>>>>>>> c273fe88
         download-size="0"
         install-size="0"
         version="0.0.0"
         unpack="false"/>

   <plugin
<<<<<<< HEAD
         id="org.eclipse.equinox.p2.repository"
=======
         id="org.carrot2.workbench.vis.circles"
>>>>>>> c273fe88
         download-size="0"
         install-size="0"
         version="0.0.0"
         unpack="false"/>

   <plugin
<<<<<<< HEAD
         id="org.eclipse.equinox.p2.metadata.generator"
=======
         id="org.eclipse.equinox.http.jetty"
>>>>>>> c273fe88
         download-size="0"
         install-size="0"
         version="0.0.0"
         unpack="false"/>

   <plugin
<<<<<<< HEAD
         id="org.eclipse.equinox.p2.metadata.repository"
=======
         id="org.eclipse.equinox.http.registry"
>>>>>>> c273fe88
         download-size="0"
         install-size="0"
         version="0.0.0"
         unpack="false"/>

   <plugin
<<<<<<< HEAD
         id="org.eclipse.ecf"
=======
         id="org.eclipse.equinox.http.servlet"
>>>>>>> c273fe88
         download-size="0"
         install-size="0"
         version="0.0.0"
         unpack="false"/>

   <plugin
<<<<<<< HEAD
         id="org.eclipse.ecf.filetransfer"
=======
         id="org.mortbay.jetty.server"
>>>>>>> c273fe88
         download-size="0"
         install-size="0"
         version="0.0.0"
         unpack="false"/>

   <plugin
<<<<<<< HEAD
         id="org.eclipse.ecf.identity"
=======
         id="org.mortbay.jetty.util"
>>>>>>> c273fe88
         download-size="0"
         install-size="0"
         version="0.0.0"
         unpack="false"/>

   <plugin
<<<<<<< HEAD
         id="org.eclipse.equinox.p2.artifact.repository"
=======
         id="com.carrotsearch.hppc"
>>>>>>> c273fe88
         download-size="0"
         install-size="0"
         version="0.0.0"
         unpack="false"/>

   <plugin
<<<<<<< HEAD
         id="org.eclipse.equinox.p2.jarprocessor"
=======
         id="com.carrotsearch.nni"
>>>>>>> c273fe88
         download-size="0"
         install-size="0"
         version="0.0.0"
         unpack="false"/>

<<<<<<< HEAD
   <plugin
         id="org.slf4j"
         download-size="0"
         install-size="0"
         version="0.0.0"
         unpack="false" />

=======
>>>>>>> c273fe88
</feature><|MERGE_RESOLUTION|>--- conflicted
+++ resolved
@@ -36,16 +36,6 @@
          unpack="false"/>
 
    <plugin
-<<<<<<< HEAD
-         id="com.thoughtworks.qdox"
-         download-size="0"
-         install-size="0"
-         version="0.0.0"
-         unpack="false"/>
-
-   <plugin
-=======
->>>>>>> c273fe88
          id="net.sf.ehcache"
          download-size="0"
          install-size="0"
@@ -117,15 +107,6 @@
          unpack="false"/>
 
    <plugin
-<<<<<<< HEAD
-         id="org.apache.ant"
-         download-size="0"
-         install-size="0"
-         version="0.0.0"/>
-
-   <plugin
-=======
->>>>>>> c273fe88
          id="org.carrot2.workbench.editors"
          download-size="0"
          install-size="0"
@@ -169,35 +150,14 @@
          unpack="false"/>
 
    <plugin
-<<<<<<< HEAD
-         id="org.eclipse.ui.win32"
-         os="win32"
-         download-size="0"
-         install-size="0"
-         version="0.0.0"
-         fragment="true"
+         id="org.eclipse.ui.views"
+         download-size="0"
+         install-size="0"
+         version="0.0.0"
          unpack="false"/>
 
    <plugin
          id="org.eclipse.core.resources"
-         os="win32"
-         download-size="0"
-         install-size="0"
-         version="0.0.0"
-         fragment="true"
-         unpack="false"/>
-
-   <plugin
-=======
->>>>>>> c273fe88
-         id="org.eclipse.ui.views"
-         download-size="0"
-         install-size="0"
-         version="0.0.0"
-         unpack="false"/>
-
-   <plugin
-         id="org.eclipse.core.resources"
          download-size="0"
          install-size="0"
          version="0.0.0"
@@ -211,25 +171,6 @@
          unpack="false"/>
 
    <plugin
-<<<<<<< HEAD
-         id="org.eclipse.update.core.win32"
-         os="win32"
-         download-size="0"
-         install-size="0"
-         version="0.0.0"
-         fragment="true"
-         unpack="false"/>
-
-   <plugin
-         id="org.eclipse.update.ui"
-         download-size="0"
-         install-size="0"
-         version="0.0.0"
-         unpack="false"/>
-
-   <plugin
-=======
->>>>>>> c273fe88
          id="org.eclipse.ui.forms"
          download-size="0"
          install-size="0"
@@ -251,16 +192,6 @@
          unpack="false"/>
 
    <plugin
-<<<<<<< HEAD
-         id="org.eclipse.core.runtime.compatibility"
-         download-size="0"
-         install-size="0"
-         version="0.0.0"
-         unpack="false"/>
-
-   <plugin
-=======
->>>>>>> c273fe88
          id="org.eclipse.osgi.services"
          download-size="0"
          install-size="0"
@@ -285,37 +216,6 @@
          unpack="false"/>
 
    <plugin
-<<<<<<< HEAD
-         id="org.eclipse.core.runtime.compatibility.registry"
-         download-size="0"
-         install-size="0"
-         version="0.0.0"
-         fragment="true"/>
-
-   <plugin
-         id="org.eclipse.ui.ide"
-         download-size="0"
-         install-size="0"
-         version="0.0.0"
-         unpack="false"/>
-
-   <plugin
-         id="org.eclipse.update.core"
-         download-size="0"
-         install-size="0"
-         version="0.0.0"
-         unpack="false"/>
-
-   <plugin
-         id="org.eclipse.core.net"
-         download-size="0"
-         install-size="0"
-         version="0.0.0"
-         unpack="false"/>
-
-   <plugin
-=======
->>>>>>> c273fe88
          id="org.eclipse.text"
          download-size="0"
          install-size="0"
@@ -379,18 +279,7 @@
          unpack="false"/>
 
    <plugin
-<<<<<<< HEAD
-         id="bak.pcj"
-         download-size="0"
-         install-size="0"
-         version="0.0.0"
-         unpack="false"/>
-
-   <plugin
-         id="cern.colt"
-=======
          id="org.apache.mahout.math"
->>>>>>> c273fe88
          download-size="0"
          install-size="0"
          version="0.0.0"
@@ -411,51 +300,6 @@
          unpack="false"/>
 
    <plugin
-<<<<<<< HEAD
-         id="org.carrot2.workbench.vis.circles"
-         download-size="0"
-         install-size="0"
-         version="0.0.0"
-         unpack="false"/>
-
-   <plugin
-         id="org.eclipse.equinox.http.jetty"
-         download-size="0"
-         install-size="0"
-         version="0.0.0"
-         unpack="false"/>
-
-   <plugin
-         id="org.eclipse.equinox.http.registry"
-         download-size="0"
-         install-size="0"
-         version="0.0.0"
-         unpack="false"/>
-
-   <plugin
-         id="org.eclipse.equinox.http.servlet"
-         download-size="0"
-         install-size="0"
-         version="0.0.0"
-         unpack="false"/>
-
-   <plugin
-         id="org.mortbay.jetty.server"
-         download-size="0"
-         install-size="0"
-         version="0.0.0"
-         unpack="false"/>
-
-   <plugin
-         id="org.mortbay.jetty.util"
-         download-size="0"
-         install-size="0"
-         version="0.0.0"
-         unpack="false"/>
-
-   <plugin
-=======
->>>>>>> c273fe88
          id="org.codehaus.jackson"
          download-size="0"
          install-size="0"
@@ -463,16 +307,6 @@
          unpack="false"/>
 
    <plugin
-<<<<<<< HEAD
-         id="org.eclipse.pde.runtime"
-         download-size="0"
-         install-size="0"
-         version="0.0.0"
-         unpack="false"/>
-
-   <plugin
-=======
->>>>>>> c273fe88
          id="com.sun.syndication"
          download-size="0"
          install-size="0"
@@ -524,30 +358,6 @@
          fragment="true"/>
 
    <plugin
-<<<<<<< HEAD
-         id="org.eclipse.ui.workbench"
-         download-size="0"
-         install-size="0"
-         version="0.0.0"
-         unpack="false"/>
-
-   <plugin
-         id="org.eclipse.ui.editors"
-         download-size="0"
-         install-size="0"
-         version="0.0.0"
-         unpack="false"/>
-
-   <plugin
-         id="org.eclipse.ui.workbench.texteditor"
-         download-size="0"
-         install-size="0"
-         version="0.0.0"
-         unpack="false"/>
-
-   <plugin
-=======
->>>>>>> c273fe88
          id="org.eclipse.core.filebuffers"
          download-size="0"
          install-size="0"
@@ -555,144 +365,73 @@
          unpack="false"/>
 
    <plugin
-<<<<<<< HEAD
-         id="org.eclipse.equinox.security"
-         download-size="0"
-         install-size="0"
-         version="0.0.0"
-         unpack="false"/>
-
-   <plugin
-         id="org.eclipse.compare.core"
-         download-size="0"
-         install-size="0"
-         version="0.0.0"
-         unpack="false"/>
-
-   <plugin
-         id="org.eclipse.equinox.p2.core"
-         download-size="0"
-         install-size="0"
-         version="0.0.0"
-         unpack="false"/>
-
-   <plugin
-         id="org.eclipse.equinox.p2.engine"
-=======
          id="org.slf4j"
->>>>>>> c273fe88
-         download-size="0"
-         install-size="0"
-         version="0.0.0"
-         unpack="false"/>
-
-   <plugin
-<<<<<<< HEAD
-         id="org.eclipse.equinox.p2.metadata"
-=======
+         download-size="0"
+         install-size="0"
+         version="0.0.0"
+         unpack="false"/>
+
+   <plugin
          id="org.eclipse.ui"
->>>>>>> c273fe88
-         download-size="0"
-         install-size="0"
-         version="0.0.0"
-         unpack="false"/>
-
-   <plugin
-<<<<<<< HEAD
-         id="org.eclipse.equinox.p2.repository"
-=======
+         download-size="0"
+         install-size="0"
+         version="0.0.0"
+         unpack="false"/>
+
+   <plugin
          id="org.carrot2.workbench.vis.circles"
->>>>>>> c273fe88
-         download-size="0"
-         install-size="0"
-         version="0.0.0"
-         unpack="false"/>
-
-   <plugin
-<<<<<<< HEAD
-         id="org.eclipse.equinox.p2.metadata.generator"
-=======
+         download-size="0"
+         install-size="0"
+         version="0.0.0"
+         unpack="false"/>
+
+   <plugin
          id="org.eclipse.equinox.http.jetty"
->>>>>>> c273fe88
-         download-size="0"
-         install-size="0"
-         version="0.0.0"
-         unpack="false"/>
-
-   <plugin
-<<<<<<< HEAD
-         id="org.eclipse.equinox.p2.metadata.repository"
-=======
+         download-size="0"
+         install-size="0"
+         version="0.0.0"
+         unpack="false"/>
+
+   <plugin
          id="org.eclipse.equinox.http.registry"
->>>>>>> c273fe88
-         download-size="0"
-         install-size="0"
-         version="0.0.0"
-         unpack="false"/>
-
-   <plugin
-<<<<<<< HEAD
-         id="org.eclipse.ecf"
-=======
+         download-size="0"
+         install-size="0"
+         version="0.0.0"
+         unpack="false"/>
+
+   <plugin
          id="org.eclipse.equinox.http.servlet"
->>>>>>> c273fe88
-         download-size="0"
-         install-size="0"
-         version="0.0.0"
-         unpack="false"/>
-
-   <plugin
-<<<<<<< HEAD
-         id="org.eclipse.ecf.filetransfer"
-=======
+         download-size="0"
+         install-size="0"
+         version="0.0.0"
+         unpack="false"/>
+
+   <plugin
          id="org.mortbay.jetty.server"
->>>>>>> c273fe88
-         download-size="0"
-         install-size="0"
-         version="0.0.0"
-         unpack="false"/>
-
-   <plugin
-<<<<<<< HEAD
-         id="org.eclipse.ecf.identity"
-=======
+         download-size="0"
+         install-size="0"
+         version="0.0.0"
+         unpack="false"/>
+
+   <plugin
          id="org.mortbay.jetty.util"
->>>>>>> c273fe88
-         download-size="0"
-         install-size="0"
-         version="0.0.0"
-         unpack="false"/>
-
-   <plugin
-<<<<<<< HEAD
-         id="org.eclipse.equinox.p2.artifact.repository"
-=======
+         download-size="0"
+         install-size="0"
+         version="0.0.0"
+         unpack="false"/>
+
+   <plugin
          id="com.carrotsearch.hppc"
->>>>>>> c273fe88
-         download-size="0"
-         install-size="0"
-         version="0.0.0"
-         unpack="false"/>
-
-   <plugin
-<<<<<<< HEAD
-         id="org.eclipse.equinox.p2.jarprocessor"
-=======
+         download-size="0"
+         install-size="0"
+         version="0.0.0"
+         unpack="false"/>
+
+   <plugin
          id="com.carrotsearch.nni"
->>>>>>> c273fe88
-         download-size="0"
-         install-size="0"
-         version="0.0.0"
-         unpack="false"/>
-
-<<<<<<< HEAD
-   <plugin
-         id="org.slf4j"
-         download-size="0"
-         install-size="0"
-         version="0.0.0"
-         unpack="false" />
-
-=======
->>>>>>> c273fe88
+         download-size="0"
+         install-size="0"
+         version="0.0.0"
+         unpack="false"/>
+
 </feature>