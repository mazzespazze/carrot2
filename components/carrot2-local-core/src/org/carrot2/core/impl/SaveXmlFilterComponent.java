--- conflicted
+++ resolved
@@ -1,7 +1,3 @@
-<<<<<<< HEAD
-
-=======
->>>>>>> ec545aa4
 /*
  * Carrot2 project.
  *
@@ -16,214 +12,17 @@
 
 package org.carrot2.core.impl;
 
-<<<<<<< HEAD
-import java.io.*;
-import java.util.*;
-
-import org.carrot2.core.*;
-import org.carrot2.core.clustering.*;
-=======
 import java.io.OutputStream;
 import java.util.*;
 
 import org.carrot2.core.*;
 import org.carrot2.core.clustering.RawCluster;
 import org.carrot2.core.clustering.RawDocument;
->>>>>>> ec545aa4
 import org.dom4j.*;
 import org.dom4j.io.OutputFormat;
 import org.dom4j.io.XMLWriter;
 
 /**
-<<<<<<< HEAD
- * This component acts as an interceptor in the processing chain and saves
- * query, documents, clusters and other information to a file specified by the
- * {@link #PARAM_OUTPUT_FILE} request parameter. If the
- * {@link #PARAM_OUTPUT_FILE} parameter has not been specified, this component
- * will simply pass the clusters to the next component down the chain.
- * 
- * @author Stanislaw Osinski
- */
-public class SaveXmlFilterComponent 
-    extends LocalFilterComponentBase
-    implements RawClustersConsumer, RawClustersProducer, RawDocumentsConsumer
-{
-    /** Specifies the file to which the data should be saved */
-    public static final String PARAM_OUTPUT_FILE = "output-file";
-
-    /** Specifies the output stream to which the data should be saved */
-    public static final String PARAM_OUTPUT_STREAM = "output-stream";
-
-    /**
-     * Specifies whether clusters should also be saved. Value of this parameter
-     * must be of type {@link Boolean}.
-     */
-    public static final String PARAM_SAVE_CLUSTERS = "save-clusters";
-
-    /** Capabilities required from the previous component in the chain */
-    private final static Set CAPABILITIES_PREDECESSOR = 
-        toSet(RawClustersProducer.class);
-
-    /** This component's capabilities */
-    private final static Set CAPABILITIES_COMPONENT = 
-        toSet(new Object [] {RawClustersConsumer.class, RawClustersProducer.class, RawDocumentsConsumer.class});
-
-    /** Capabilities required from the next component in the chain */
-    private final static Set CAPABILITIES_SUCCESSOR = toSet(RawClustersConsumer.class);
-
-    /** Reference to the current request context */
-    private RequestContext requestContext;
-
-    /** Raw clusters consumer */
-    private RawClustersConsumer rawClustersConsumer;
-
-    /** Temporal storage for clusters */
-    private List rawClusters;
-
-    /** Temporal storage for documents */
-    private List rawDocuments;
-
-    /** The stream we'll be saving to. */
-    private OutputStream outputStream;
-
-    /*
-     * (non-Javadoc)
-     * 
-     * @see org.carrot2.core.LocalComponentBase#getComponentCapabilities()
-     */
-    public Set getComponentCapabilities()
-    {
-        return CAPABILITIES_COMPONENT;
-    }
-
-    /*
-     * (non-Javadoc)
-     * 
-     * @see org.carrot2.core.LocalComponentBase#getRequiredPredecessorCapabilities()
-     */
-    public Set getRequiredPredecessorCapabilities()
-    {
-        return CAPABILITIES_PREDECESSOR;
-    }
-
-    /*
-     * (non-Javadoc)
-     * 
-     * @see org.carrot2.core.LocalComponentBase#getRequiredSuccessorCapabilities()
-     */
-    public Set getRequiredSuccessorCapabilities()
-    {
-        return CAPABILITIES_SUCCESSOR;
-    }
-
-    /*
-     * (non-Javadoc)
-     * 
-     * @see org.carrot2.core.LocalFilterComponent#setNext(org.carrot2.core.LocalComponent)
-     */
-    public void setNext(LocalComponent next)
-    {
-        super.setNext(next);
-        rawClustersConsumer = (RawClustersConsumer) next;
-    }
-
-    /*
-     * (non-Javadoc)
-     * 
-     * @see org.carrot2.core.LocalFilterComponentBase#startProcessing(org.carrot2.core.RequestContext)
-     */
-    public void startProcessing(RequestContext requestContext)
-        throws ProcessingException
-    {
-        super.startProcessing(requestContext);
-        this.requestContext = requestContext;
-
-        // Determine output file
-        final OutputStream os = (OutputStream) requestContext.getRequestParameters().get(PARAM_OUTPUT_STREAM);
-        final File outputFile = (File) requestContext.getRequestParameters().get(PARAM_OUTPUT_FILE);
-        
-        if (os != null && outputFile != null) {
-            throw new ProcessingException("Stream or file is required (mutually exclusive).");
-        }
-
-        rawClusters = new ArrayList();
-        rawDocuments = new ArrayList();
-        if (outputFile != null) {
-            if (outputFile.isDirectory()) {
-                throw new ProcessingException("Output file must not be a directory.");
-            }
-            try {
-                outputStream = new FileOutputStream(outputFile);
-            } catch (FileNotFoundException e) {
-                throw new ProcessingException(e);
-            }
-        } else if (os != null) {
-            outputStream = os;
-        } else {
-            // do nothing.
-        }
-    }
-
-    /*
-     * (non-Javadoc)
-     * 
-     * @see org.carrot2.core.LocalFilterComponentBase#endProcessing()
-     */
-    public void endProcessing() throws ProcessingException
-    {
-        if (outputStream != null)
-        {
-            final Element root = DocumentHelper.createElement("searchresult");
-
-            // Add query
-            root.add(createQueryElement(requestContext));
-
-            // Add documents
-            if (this.rawDocuments.size() == 0) {
-                this.rawDocuments = collectRawDocuments();                
-            }
-            addDocuments(root, this.rawDocuments);
-
-            // Add clusters
-            addClusters(root, rawClusters);
-
-            // Add additional information
-            addAdditionalInformation(root, requestContext);
-
-            // Save to the file
-            final Document document = DocumentHelper.createDocument(root);
-            XMLWriter xmlWriter = null;
-            try
-            {
-                xmlWriter = new XMLWriter(outputStream, new OutputFormat("  ", true));
-                xmlWriter.write(document);
-                xmlWriter.close();
-            }
-            catch (Exception e)
-            {
-                throw new ProcessingException("Cannot write results: "
-                    + e.getMessage());
-            }
-            finally
-            {
-                try
-                {
-                    outputStream.close();
-                }
-                catch (IOException e)
-                {
-                    // ignore.
-                }
-            }
-        }
-
-        super.endProcessing();
-    }
-
-    /**
-     * Override this method to add some custom information to the xml file.
-     * Implementation of this method in this class is empty.
-=======
  * This component acts as an interceptor in the processing chain and writes an XML stream with the query, documents,
  * clusters and other information.
  * 
@@ -277,7 +76,6 @@
     /**
      * Override this method to add some custom information to the xml file. Implementation of this method in this class
      * is empty.
->>>>>>> ec545aa4
      * 
      * @param root Root element of the XML file
      * @param requestContext current request context
@@ -287,32 +85,19 @@
     }
 
     /**
-<<<<<<< HEAD
-     * @param root
-=======
-     * 
->>>>>>> ec545aa4
+     * 
      */
     private void addDocuments(Element root, List rawDocuments)
     {
         for (Iterator it = rawDocuments.iterator(); it.hasNext();)
         {
-<<<<<<< HEAD
-            RawDocument rawDocument = (RawDocument) it.next();
-=======
             final RawDocument rawDocument = (RawDocument) it.next();
->>>>>>> ec545aa4
             root.add(createDocumentElement(rawDocument));
         }
     }
 
     /**
-<<<<<<< HEAD
-     * @param root
-     * @param rawClusters
-=======
-     * 
->>>>>>> ec545aa4
+     * 
      */
     private void addClusters(Element root, List rawClusters)
     {
@@ -321,22 +106,9 @@
             return;
         }
 
-<<<<<<< HEAD
-        Object saveClusters = requestContext.getRequestParameters().get(
-            PARAM_SAVE_CLUSTERS);
-        if (saveClusters == null || !((Boolean) saveClusters).booleanValue())
-        {
-            return;
-        }
-
         for (Iterator it = rawClusters.iterator(); it.hasNext();)
         {
-            RawCluster rawCluster = (RawCluster) it.next();
-=======
-        for (Iterator it = rawClusters.iterator(); it.hasNext();)
-        {
             final RawCluster rawCluster = (RawCluster) it.next();
->>>>>>> ec545aa4
             root.add(createClusterElement(rawCluster));
         }
     }
@@ -349,19 +121,11 @@
      */
     protected Element createQueryElement(RequestContext requestContext)
     {
-<<<<<<< HEAD
-        Element element = DocumentHelper.createElement("query");
-
-        String query = (String) requestContext.getRequestParameters().get(
-            LocalInputComponent.PARAM_QUERY);
-        if (query == null) {
-=======
         final Element element = DocumentHelper.createElement("query");
 
         String query = (String) requestContext.getRequestParameters().get(LocalInputComponent.PARAM_QUERY);
         if (query == null)
         {
->>>>>>> ec545aa4
             query = "";
         }
         element.setText(query);
@@ -377,41 +141,23 @@
      */
     protected Element createClusterElement(RawCluster rawCluster)
     {
-<<<<<<< HEAD
-        Element element = DocumentHelper.createElement("group");
-=======
         final Element element = DocumentHelper.createElement("group");
->>>>>>> ec545aa4
 
         // Add cluster score
         if (rawCluster.getProperty(RawCluster.PROPERTY_SCORE) != null)
         {
-<<<<<<< HEAD
-            element.addAttribute("score", rawCluster.getProperty(
-                RawCluster.PROPERTY_SCORE).toString());
-=======
             element.addAttribute("score", rawCluster.getProperty(RawCluster.PROPERTY_SCORE).toString());
->>>>>>> ec545aa4
         }
 
         // Add cluster label
         element.add(createClusterTitleElement(rawCluster));
 
         // Add document references
-<<<<<<< HEAD
-        List documents = rawCluster.getDocuments();
-        for (Iterator it = documents.iterator(); it.hasNext();)
-        {
-            RawDocument rawDocument = (RawDocument) it.next();
-            element.addElement("document").addAttribute("refid",
-                getDocumentId(rawDocument));
-=======
         final List documents = rawCluster.getDocuments();
         for (Iterator it = documents.iterator(); it.hasNext();)
         {
             final RawDocument rawDocument = (RawDocument) it.next();
             element.addElement("document").addAttribute("refid", getDocumentId(rawDocument));
->>>>>>> ec545aa4
         }
 
         // Add subclusters
@@ -476,10 +222,6 @@
 
     /**
      * @param rawDocument
-<<<<<<< HEAD
-     * @return
-=======
->>>>>>> ec545aa4
      */
     private String getDocumentId(RawDocument rawDocument)
     {
@@ -489,12 +231,7 @@
         }
         else
         {
-<<<<<<< HEAD
-            Object id = rawDocument
-                .getProperty(RawDocumentEnumerator.DOCUMENT_SEQ_NUMBER);
-=======
             Object id = rawDocument.getProperty(RawDocumentEnumerator.DOCUMENT_SEQ_NUMBER);
->>>>>>> ec545aa4
             if (id != null)
             {
                 return id.toString();
@@ -505,103 +242,4 @@
             }
         }
     }
-<<<<<<< HEAD
-
-    /**
-     * 
-     */
-    private List collectRawDocuments()
-    {
-        Set documentSet = new HashSet();
-        for (Iterator it = rawClusters.iterator(); it.hasNext();)
-        {
-            RawCluster rawCluster = (RawCluster) it.next();
-            collectRawDocuments(rawCluster, documentSet);
-        }
-
-        List orderedDocuments = new ArrayList(documentSet);
-
-        Collections.sort(orderedDocuments, new Comparator()
-        {
-            public int compare(Object o1, Object o2)
-            {
-                RawDocument docA = (RawDocument) o1;
-                RawDocument docB = (RawDocument) o2;
-                Integer seqA = (Integer) docA
-                    .getProperty(RawDocumentEnumerator.DOCUMENT_SEQ_NUMBER);
-                Integer seqB = (Integer) docB
-                    .getProperty(RawDocumentEnumerator.DOCUMENT_SEQ_NUMBER);
-
-                if (seqA == null)
-                {
-                    return -1;
-                }
-
-                if (seqB == null)
-                {
-                    return 1;
-                }
-
-                return seqA.intValue() - seqB.intValue();
-            }
-        });
-
-        return orderedDocuments;
-    }
-
-    /**
-     * @param rawCluster
-     * @param documents
-     */
-    private void collectRawDocuments(RawCluster rawCluster, Set documents)
-    {
-        documents.addAll(rawCluster.getDocuments());
-        List subclusters = rawCluster.getSubclusters();
-        if (subclusters != null)
-        {
-            for (Iterator it = subclusters.iterator(); it.hasNext();)
-            {
-                RawCluster subcluster = (RawCluster) it.next();
-                collectRawDocuments(subcluster, documents);
-            }
-        }
-    }
-
-    /*
-     * (non-Javadoc)
-     * 
-     * @see org.carrot2.core.LocalFilterComponentBase#flushResources()
-     */
-    public void flushResources()
-    {
-        super.flushResources();
-
-        requestContext = null;
-        rawClustersConsumer = null;
-        rawClusters = null;
-        outputStream = null;
-    }
-
-    /*
-     * (non-Javadoc)
-     * 
-     * @see org.carrot2.core.clustering.RawClustersConsumer#addCluster(org.carrot2.core.clustering.RawCluster)
-     */
-    public void addCluster(RawCluster cluster) throws ProcessingException
-    {
-        if (outputStream != null)
-        {
-            rawClusters.add(cluster);
-        }
-
-        rawClustersConsumer.addCluster(cluster);
-    }
-
-    public void addDocument(RawDocument doc) throws ProcessingException {
-        if (outputStream != null) {
-            rawDocuments.add(doc);
-        }
-    }
-=======
->>>>>>> ec545aa4
 }