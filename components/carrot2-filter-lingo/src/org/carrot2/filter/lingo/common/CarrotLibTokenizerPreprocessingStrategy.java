
/*
 * Carrot2 project.
 *
 * Copyright (C) 2002-2007, Dawid Weiss, Stanisław Osiński.
 * Portions (C) Contributors listed in "carrot2.CONTRIBUTORS" file.
 * All rights reserved.
 *
 * Refer to the full license file "carrot2.LICENSE"
 * in the root folder of the repository checkout or at:
 * http://www.carrot2.org/carrot2.LICENSE
 */

package org.carrot2.filter.lingo.common;

import java.io.*;
import java.util.*;

import org.apache.log4j.*;
import org.carrot2.core.linguistic.*;
import org.carrot2.core.linguistic.tokens.*;
import org.carrot2.util.*;


/**
 * A preprocessing strategy utilizing an internal tokenizer, languages map and
 * stemmers from the new Carrot2 core.
 * 
 * @author Dawid Weiss
 * @author Stanisław Osiński
 */
public final class CarrotLibTokenizerPreprocessingStrategy
    implements PreprocessingStrategy {
    /**
     * Logger
     */
    protected static final Logger logger = Logger.getLogger(CarrotLibTokenizerPreprocessingStrategy.class);

    /**
     * Linguistic information
     */
    protected Map stemSets;

    protected Map inflectedSets;

    protected Map stopWordSets;

    protected Map nonStopWordSets;

    protected Map languages;

    protected Set strongWords;

    protected Set queryWords;

    protected Set lowCaseWords;

    protected Map caseCheck;

    protected Map inflectedFreqSets;

    public CarrotLibTokenizerPreprocessingStrategy() {
    }

    public Snippet[] preprocess(AbstractClusteringContext clusteringContext) {
        
        Snippet[] snippets = clusteringContext.getSnippets();
        Snippet[] preprocessedSnippets = new Snippet[snippets.length];

        stopWordSets = ((MultilingualClusteringContext) clusteringContext).getStopWordSets();
        nonStopWordSets = ((MultilingualClusteringContext) clusteringContext).getNonStopWordSets();
        stemSets = ((MultilingualClusteringContext) clusteringContext).getStemSets();
        inflectedSets = ((MultilingualClusteringContext) clusteringContext).getInflectedSets();
        strongWords = ((MultilingualClusteringContext) clusteringContext).getStrongWords();
        queryWords = ((MultilingualClusteringContext) clusteringContext).getQueryWords();
        languages = ((MultilingualClusteringContext) clusteringContext).getLanguages();

        inflectedFreqSets = new HashMap();

        lowCaseWords = new HashSet();
        caseCheck = new HashMap();

        Language tokenizerLanguage = ((MultilingualClusteringContext) clusteringContext)
            .getTokenizerLanguage();
        LanguageTokenizer tokenizer = tokenizerLanguage.borrowTokenizer();
        
        // Clean and guess language
        for (int i = 0; i < snippets.length; i++) {
            preprocessedSnippets[i] = preprocess(snippets[i], tokenizer);
        }

        // Change "unidentified" to the most common language
        HashMap languageFreq = new HashMap();
        String mostCommonLanguage = MultilingualClusteringContext.UNIDENTIFIED_LANGUAGE_NAME;
        int maxLanguageFreq = 0;

        for (int i = 0; i < preprocessedSnippets.length; i++) {
            if (!languageFreq.containsKey(preprocessedSnippets[i].getLanguage())) {
                languageFreq.put(preprocessedSnippets[i].getLanguage(), new Integer(1));

                if ((maxLanguageFreq < 1) &&
                        !preprocessedSnippets[i].getLanguage().equals(MultilingualClusteringContext.UNIDENTIFIED_LANGUAGE_NAME)) {
                    maxLanguageFreq = 1;
                    mostCommonLanguage = preprocessedSnippets[i].getLanguage();
                }
            } else {
                int freq = ((Integer) languageFreq.get(preprocessedSnippets[i].getLanguage())).intValue();

                languageFreq.put(preprocessedSnippets[i].getLanguage(),
                    new Integer(freq + 1));

                if ((maxLanguageFreq < (freq + 1)) &&
                        !preprocessedSnippets[i].getLanguage().equals(MultilingualClusteringContext.UNIDENTIFIED_LANGUAGE_NAME)) {
                    maxLanguageFreq = freq + 1;
                    mostCommonLanguage = preprocessedSnippets[i].getLanguage();
                }
            }
        }

        for (int i = 0; i < snippets.length; i++) {
            if (preprocessedSnippets[i].getLanguage().equals(MultilingualClusteringContext.UNIDENTIFIED_LANGUAGE_NAME)) {
                preprocessedSnippets[i].setLanguage(mostCommonLanguage);
            }

            if ( ((MultilingualClusteringContext)clusteringContext).DISABLE_STEMMING ) continue;
            preprocessedSnippets[i] = stemming(preprocessedSnippets[i]);
        }

        // Create inflectedSets
        Iterator languages = inflectedFreqSets.keySet().iterator();

        while (languages.hasNext()) {
            String language = (String) languages.next();
            HashMap inflectedFreq = (HashMap) inflectedFreqSets.get(language);

            HashMap inflected = new HashMap();
            inflectedSets.put(language, inflected);

            Iterator stems = inflectedFreq.keySet().iterator();

            while (stems.hasNext()) {
                String stem = (String) stems.next();

                HashMap inflectedForStem = (HashMap) inflectedFreq.get(stem);

                if (inflectedForStem != null) {
                    int maxFreq = 0;
                    String bestInflected = stem;
                    Iterator inflecteds = inflectedForStem.keySet().iterator();

                    while (inflecteds.hasNext()) {
                        String infl = (String) inflecteds.next();
                        Integer freq = (Integer) inflectedForStem.get(infl);

                        if (freq.intValue() > maxFreq) {
                            maxFreq = freq.intValue();
                            bestInflected = infl;
                        }
                    }

                    inflected.put(stem, bestInflected);
                }
            }
        }

        return preprocessedSnippets;
    }

    /**
     * Method clean.
     */
    protected Snippet preprocess(Snippet snippet, LanguageTokenizer tokenizer) {
        String title = tokenizeAndClean(snippet.getTitle(), tokenizer);
        String body = tokenizeAndClean(snippet.getBody(), tokenizer);

        // check, maybe we already have the language?
        String language = snippet.getLanguage();

        if (language != MultilingualClusteringContext.UNIDENTIFIED_LANGUAGE_NAME) {
            // language for this snippet has already been set.
        } else {
            String chunk;

            if (!"".equals(title)) {
                chunk = title;
            } else {
                chunk = null;
            }

            if (!"".equals(body)) {
                if (chunk == null) {
                    chunk = body;
                } else {
                    chunk += (". " + body);
                }
            }

            if (chunk == null) {
                chunk = "";
            }

            language = guessLanguage(chunk);
        }

        Snippet preprocessedSnippet = new Snippet(snippet.getSnippetId(),
                title, body, language);
        preprocessedSnippet.setLocation(snippet.getLocation());

        return preprocessedSnippet;
    }

    protected Snippet stemming(Snippet snippet) {
        Snippet stemmedSnippet = new Snippet(snippet.getSnippetId(),
                stemming(snippet.getTitle(), snippet.getLanguage(), true),
                stemming(snippet.getBody(), snippet.getLanguage(), false),
                snippet.getLanguage());
        stemmedSnippet.setLocation(snippet.getLocation());

        return stemmedSnippet;
    }

    private String stemming(String text, String langCode, boolean strong) {
        StringBuffer stringBuffer = new StringBuffer();
        StringTokenizer stringTokenizer = new StringTokenizer(text);

        Language language;

        if (langCode != null) {
            language = (Language) languages.get(langCode);
        } else {
            language = null;
        }

        Stemmer stemmer = (((language == null) ? null : language.borrowStemmer()));

        try {
            HashMap stems = (HashMap) stemSets.get(langCode);
            HashSet stopWords = (HashSet) stopWordSets.get(langCode);
            HashSet nonStopWords = (HashSet) nonStopWordSets.get(langCode);

            if ((stems == null) || (stopWords == null) ||
                    (nonStopWords == null)) {
                // throw new RuntimeException("Internal error: " + langCode);
                // we allow unrecognized languages on input.
            }

            if (!inflectedFreqSets.containsKey(langCode)) {
                inflectedFreqSets.put(langCode, new HashMap());
            }

            HashMap inflectedFreq = (HashMap) inflectedFreqSets.get(langCode);

            while (stringTokenizer.hasMoreTokens()) {
                String token = stringTokenizer.nextToken();

                if (token.equals(".")) {
                    if (stringBuffer.length() > 0) {
                        stringBuffer.append(" .");
                    }

                    continue;
                }

                // Remove one-character-long terms          
                if ((token.length() < 2) &&
                        ((stopWords == null) ||
                        ((stopWords != null) &&
                        !stopWords.contains(token.toLowerCase())))) {
                    continue;
                }

                // Remove overly long terms
                if (token.length() > 25) {
                    continue;
                }

                // Case processing
                if (StringUtils.capitalizedRatio(token) > 0.5) {
                    if (lowCaseWords.contains(token.toLowerCase())) {
                        token = token.toLowerCase();
                    }
                } else {
                    token = token.toLowerCase();
                }

                // Stemming
                if ((stemmer != null) &&
                        !langCode.equalsIgnoreCase(
                            MultilingualClusteringContext.UNIDENTIFIED_LANGUAGE_NAME) &&
                        !stopWords.contains(token)) {
                    String stem;

                    if (!stems.containsKey(token)) {
                        stem = stemmer.getStem(token.toCharArray(), 0,
                                token.length());

                        if (stem != null) // ineffective !
                         {
                            stems.put(token, stem);
                        } else {
                            stems.put(token, token);
                        }
                    } else {
                        stem = (String) stems.get(token);
                    }

                    if (!inflectedFreq.containsKey(stem)) {
                        inflectedFreq.put(stem, new HashMap());
                    }

                    HashMap inflectedForStem = (HashMap) inflectedFreq.get(stem);

                    if (!inflectedForStem.containsKey(token)) {
                        inflectedForStem.put(token, new Integer(1));
                    } else {
                        Integer freq = (Integer) inflectedForStem.get(token);
                        inflectedForStem.put(token,
                            new Integer(freq.intValue() + 1));
                    }

                    token = (String) stems.get(token);
                }

                // Strong terms
                if (strong) {
                    strongWords.add(token);
                }

                // Non-stop words
                if (langCode.equalsIgnoreCase(
                            MultilingualClusteringContext.UNIDENTIFIED_LANGUAGE_NAME) ||
                        !stopWords.contains(token)) {
                    nonStopWords.add(token);
                }

                if (stringBuffer.length() == 0) {
                    stringBuffer.append(token);
                } else {
                    stringBuffer.append(" ");
                    stringBuffer.append(token);
                }
            }
        } finally {
            if (stemmer != null) {
                language.returnStemmer(stemmer);
            }
        }

        return stringBuffer.toString();
    }

    private String guessLanguage(String text) {
        StringTokenizer stringTokenizer = new StringTokenizer(text);

        HashMap stopWordFrequencies = new HashMap();
        String language = MultilingualClusteringContext.UNIDENTIFIED_LANGUAGE_NAME;
        int maxStopWordFrequency = 0;

        while (stringTokenizer.hasMoreTokens()) {
            String token = stringTokenizer.nextToken();

            if (StringUtils.capitalizedRatio(token) > 0.5) {
                continue;
            }

            if (token.equals(".")) {
                continue;
            }

            Iterator keys = stopWordSets.keySet().iterator();

            while (keys.hasNext()) {
                String key = (String) keys.next();
                HashSet stopWords = (HashSet) stopWordSets.get(key);

                if (stopWords.contains(token)) {
                    if (!stopWordFrequencies.containsKey(key)) {
                        stopWordFrequencies.put(key, new Integer(1));

                        if (1 > maxStopWordFrequency) {
                            maxStopWordFrequency = 1;
                            language = key;
                        }
                    } else {
                        int stopWordFrequency = ((Integer) stopWordFrequencies.get(key)).intValue();
                        stopWordFrequencies.put(key,
                            new Integer(stopWordFrequency + 1));

                        if ((stopWordFrequency + 1) > maxStopWordFrequency) {
                            maxStopWordFrequency = stopWordFrequency + 1;
                            language = key;
                        }
                    }
                }
            }
        }

        // Check for "draws"
        boolean draw = false;
        HashSet values = new HashSet();

        for (Iterator val = stopWordFrequencies.values().iterator();
                val.hasNext();) {
            Integer v = (Integer) val.next();

            if (v.intValue() == maxStopWordFrequency) {
                if (!values.contains(v)) {
                    values.add(v);
                } else {
                    draw = true;

                    break;
                }
            }
        }

        return (draw ? MultilingualClusteringContext.UNIDENTIFIED_LANGUAGE_NAME
                     : language);
    }

    /**
     * Tokenizes the input text and returns a "cleaned" version containing only
     * recognizable tokens  and sequence markers.
     */
    private String tokenizeAndClean(String text, LanguageTokenizer tokenizer) {
        tokenizer.restartTokenizationOn(new StringReader(text));
        
        StringBuffer stringBuffer = new StringBuffer();
        TypedToken [] tokens = new TypedToken[1];
        int lastAddedType = TypedToken.TOKEN_FLAG_SENTENCE_DELIM;

<<<<<<< HEAD
                tokenImage = tokenImage.substring(i);
                
                break;
=======
        while (tokenizer.getNextTokens(tokens, 0) > 0) {
            String tokenImage = tokens[0].getImage();
            String tokenImageLowerCase = tokenImage.toLowerCase();
>>>>>>> ec545aa4

            switch (tokens[0].getType() & TypedToken.MASK_TOKEN_TYPE) {
            case TypedToken.TOKEN_TYPE_TERM:

                Object previousTokenImage = caseCheck.get(tokenImageLowerCase);

                if (previousTokenImage == null) {
                    caseCheck.put(tokenImageLowerCase, tokenImage);
                } else {
                    if (!tokenImage.equals(previousTokenImage)) {
                        lowCaseWords.add(tokenImageLowerCase);
                    }
                }

                if (lastAddedType == TypedToken.TOKEN_TYPE_TERM) {
                    stringBuffer.append(' ');
                }

                stringBuffer.append(tokenImage);
                lastAddedType = TypedToken.TOKEN_TYPE_TERM;

                break;

            case TypedToken.TOKEN_TYPE_PUNCTUATION:

                if ((tokens[0].getType() & TypedToken.TOKEN_FLAG_SENTENCE_DELIM) != 0 && lastAddedType != TypedToken.TOKEN_FLAG_SENTENCE_DELIM) {
                    stringBuffer.append(" . ");
                    lastAddedType = TypedToken.TOKEN_FLAG_SENTENCE_DELIM;
                }

            default:

                // ignore unknown.
                break;
            }
        }

        return stringBuffer.toString();
    }
}<|MERGE_RESOLUTION|>--- conflicted
+++ resolved
@@ -429,15 +429,9 @@
         TypedToken [] tokens = new TypedToken[1];
         int lastAddedType = TypedToken.TOKEN_FLAG_SENTENCE_DELIM;
 
-<<<<<<< HEAD
-                tokenImage = tokenImage.substring(i);
-                
-                break;
-=======
         while (tokenizer.getNextTokens(tokens, 0) > 0) {
             String tokenImage = tokens[0].getImage();
             String tokenImageLowerCase = tokenImage.toLowerCase();
->>>>>>> ec545aa4
 
             switch (tokens[0].getType() & TypedToken.MASK_TOKEN_TYPE) {
             case TypedToken.TOKEN_TYPE_TERM:
