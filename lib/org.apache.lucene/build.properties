bin.includes = META-INF/,\
               lucene.LICENSE,\
<<<<<<< HEAD
               lucene-analyzers-2.9.1.jar,\
               lucene-core-2.9.1.jar,\
               lucene-highlighter-2.9.1.jar,\
               lucene-smartcn-2.9.1.jar,\
               lucene-snowball-2.9.1.jar
=======
               lucene-analyzers-3.0.0.jar,\
               lucene-core-3.0.0.jar,\
               lucene-highlighter-3.0.0.jar,\
               lucene-memory-3.0.0.jar,\
               lucene-smartcn-3.0.0.jar,\
               lucene-snowball-3.0.0.jar
>>>>>>> c273fe88
<|MERGE_RESOLUTION|>--- conflicted
+++ resolved
@@ -1,16 +1,8 @@
 bin.includes = META-INF/,\
                lucene.LICENSE,\
-<<<<<<< HEAD
-               lucene-analyzers-2.9.1.jar,\
-               lucene-core-2.9.1.jar,\
-               lucene-highlighter-2.9.1.jar,\
-               lucene-smartcn-2.9.1.jar,\
-               lucene-snowball-2.9.1.jar
-=======
                lucene-analyzers-3.0.0.jar,\
                lucene-core-3.0.0.jar,\
                lucene-highlighter-3.0.0.jar,\
                lucene-memory-3.0.0.jar,\
                lucene-smartcn-3.0.0.jar,\
-               lucene-snowball-3.0.0.jar
->>>>>>> c273fe88
+               lucene-snowball-3.0.0.jar