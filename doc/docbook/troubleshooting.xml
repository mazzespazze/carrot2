--- conflicted
+++ resolved
@@ -1,4 +1,3 @@
-<<<<<<< HEAD
 <?xml version="1.0" encoding="UTF-8"?>
 <!DOCTYPE chapter PUBLIC "-//OASIS//DTD DocBook XML V5.0//EN"
                  "http://www.docbook.org/xml/5.0/dtd/docbook.dtd" [
@@ -162,170 +161,4 @@
       </section>      
     </section>
   </section>
-</chapter>
-=======
-<?xml version="1.0" encoding="UTF-8"?>
-<!DOCTYPE chapter PUBLIC "-//OASIS//DTD DocBook XML V5.0//EN"
-                 "http://www.docbook.org/xml/5.0/dtd/docbook.dtd" [
-  <!ENTITY % local SYSTEM "local-entities.ent">
-  <!ENTITY % custom SYSTEM "custom-entities.ent">
-  %local;
-  %custom;
-]>
-<chapter xml:id="chapter.troubleshooting" xmlns="http://docbook.org/ns/docbook" version="5.0">
-  <title>Troubleshooting</title>
-  <subtitle>Solving common problems with &C2;</subtitle>
-
-  <para>
-    This chapter discusses solutions to some common problems with &C2; code or applications.
-  </para>
-
-  <section xml:id="section.troubleshooting.workbench">
-    <title>Troubleshooting &DCW;</title>
-    
-    <section xml:id="section.troubleshooting.workbench.heap-size">
-      <title>Increasing memory size</title>
-
-      <para>
-        To increase Java heap size for &DCW;, use the following command line parameters:
-      </para>
-
-<programlisting><![CDATA[carrot2-workbench -vmargs -Xmx256m]]></programlisting>
-
-      <tip>
-        <para>
-          Using the above pattern you can specify any other JVM options if needed.
-        </para>
-      </tip>
-    </section>
-    
-    <section xml:id="section.troubleshooting.workbench.stacktrace">
-      <title>Getting exception stack trace</title>
-      
-      <para>
-        To get the stack trace (useful for &C2; team to spot errors) corresponding
-        to a processing error in &DCW;, follow the following procedure:
-      </para>
-      
-      <orderedlist>
-        <listitem>
-          <para>
-            Click <guilabel>OK</guilabel> on the <guilabel>Problem Occurred</guilabel>
-            dialog box (<xref linkend="figure.dcw-error-dialog" />).
-          </para>
-          
-          <figure xml:id="figure.dcw-error-dialog">
-            <title>&DCW; error dialog</title>
-            <mediaobject>
-              <imageobject role="html">
-                <imagedata format="PNG" fileref="img/workbench-simple-error-dialog.png" />
-              </imageobject>
-            </mediaobject>  
-          </figure>
-        </listitem>
-        
-        <listitem>
-          <para>
-            Go to <guilabel>Window &gt; Show view &gt; Other...</guilabel> and choose
-            <guilabel>Error Log</guilabel> (<xref linkend="figure.dcw-show-view-dialog" />).
-          </para>
-          
-          <figure xml:id="figure.dcw-show-view-dialog">
-            <title>&DCW; Show View dialog</title>
-            <mediaobject>
-              <imageobject role="html">
-                <imagedata format="PNG" fileref="img/workbench-show-view.png" />
-              </imageobject>
-            </mediaobject>  
-          </figure>
-        </listitem>
-        
-        <listitem>
-          <para>
-            In the <guilabel>Error Log</guilabel> view double click the line corresponding
-            to the error (<xref linkend="figure.dcw-error-log-view" />).
-          </para>
-          
-          <figure xml:id="figure.dcw-error-log-view">
-            <title>&DCW; Error Log view</title>
-            <mediaobject>
-              <imageobject role="html">
-                <imagedata format="PNG" fileref="img/workbench-error-log.png" />
-              </imageobject>
-            </mediaobject>  
-          </figure>
-        </listitem>
-        
-        <listitem>
-          <para>
-            Copy the exception stack trace from the <guilabel>Event Details</guilabel> dialog
-            and pass to &C2; team (<xref linkend="figure.dcw-event-details-dialog" />).
-          </para>
-          
-          <figure xml:id="figure.dcw-event-details-dialog">
-            <title>&DCW; Event Details dialog</title>
-            <mediaobject>
-              <imageobject role="html">
-                <imagedata format="PNG" fileref="img/workbench-exception-dialog.png" />
-              </imageobject>
-            </mediaobject>  
-          </figure>
-        </listitem>
-      </orderedlist>
-    </section>
-  </section>    
-  
-  <section xml:id="section.troubleshooting.webapp">
-    <title>Troubleshooting &WA;</title>
-    
-    <section xml:id="section.troubleshooting.webapp.uri-encoding">
-      <title>"?" characters instead of Unicode special characters</title>
-      
-      <section>
-        <title>Symptoms</title>
-        
-        <para>
-          If you see question marks ("?") instead of Chinese, Polish or other special
-          Unicode characters in clusters and documents output by the &WA; 
-        </para>
-      </section>
-            
-      <section>
-        <title>Cause</title>
-        
-        <para>
-          The &WA; running under a Web application container (such as Tomcat) relies on 
-          proper decoding of Unicode characters from the request URI. This decoding is 
-          done by the container and must be properly configured <emphasis>at the container level</emphasis>.
-          Unfortunately, this configuration is not part of the J2EE standard and is therefore
-          different for each container.
-        </para>
-      </section>
-
-      <section>
-        <title>Solution for Apache Tomcat</title>
-        
-        <para>
-          For Apache Tomcat, you can enforce the URI decoding code page at the connector 
-          configuration level. Locate <filename>server.xml</filename> file inside 
-          Tomcat's <filename>conf</filename> folder and add the following attribute to 
-          the <tag>Connector</tag> section:
-        </para>
-        
-        <programlisting><![CDATA[URIEncoding="UTF-8"]]></programlisting>
-        
-        <para>
-          A typical connector configuration should look like this:
-        </para>
-        
-        <programlisting><![CDATA[<Connector port="8080" maxThreads="25" 
-    minSpareThreads="5" maxSpareThreads="10" 
-    minProcessors="5" maxProcessors="25" 
-    enableLookups="false" redirectPort="8443" 
-    acceptCount="10" debug="0" 
-    connectionTimeout="20000" URIEncoding="UTF-8" />]]></programlisting>
-      </section>      
-    </section>
-  </section>
-</chapter>
->>>>>>> 189299c4
+</chapter>