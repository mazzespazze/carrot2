<<<<<<< HEAD
/**
 * SafeSearchOptions.java
 *
 * This file was auto-generated from WSDL
 * by the Apache Axis 1.4 Sep 12, 2006 (01:08:05 CEST) WSDL2Java emitter.
 */

=======

// Generated file. Do not edit by hand.

>>>>>>> 48edd2c0
package com.microsoft.msnsearch;

public class SafeSearchOptions implements java.io.Serializable {
    private java.lang.String _value_;
    private static java.util.HashMap _table_ = new java.util.HashMap();

    // Constructor
    protected SafeSearchOptions(java.lang.String value) {
        _value_ = value;
        _table_.put(_value_,this);
    }

    public static final java.lang.String _Moderate = "Moderate";
    public static final java.lang.String _Strict = "Strict";
    public static final java.lang.String _Off = "Off";
    public static final SafeSearchOptions Moderate = new SafeSearchOptions(_Moderate);
    public static final SafeSearchOptions Strict = new SafeSearchOptions(_Strict);
    public static final SafeSearchOptions Off = new SafeSearchOptions(_Off);
    public java.lang.String getValue() { return _value_;}
    public static SafeSearchOptions fromValue(java.lang.String value)
          throws java.lang.IllegalArgumentException {
        SafeSearchOptions enumeration = (SafeSearchOptions)
            _table_.get(value);
        if (enumeration==null) throw new java.lang.IllegalArgumentException();
        return enumeration;
    }
    public static SafeSearchOptions fromString(java.lang.String value)
          throws java.lang.IllegalArgumentException {
        return fromValue(value);
    }
    public boolean equals(java.lang.Object obj) {return (obj == this);}
    public int hashCode() { return toString().hashCode();}
    public java.lang.String toString() { return _value_;}
    public java.lang.Object readResolve() throws java.io.ObjectStreamException { return fromValue(_value_);}
    public static org.apache.axis.encoding.Serializer getSerializer(
           java.lang.String mechType, 
           java.lang.Class _javaType,  
           javax.xml.namespace.QName _xmlType) {
        return 
          new org.apache.axis.encoding.ser.EnumSerializer(
            _javaType, _xmlType);
    }
    public static org.apache.axis.encoding.Deserializer getDeserializer(
           java.lang.String mechType, 
           java.lang.Class _javaType,  
           javax.xml.namespace.QName _xmlType) {
        return 
          new org.apache.axis.encoding.ser.EnumDeserializer(
            _javaType, _xmlType);
    }
    // Type metadata
    private static org.apache.axis.description.TypeDesc typeDesc =
        new org.apache.axis.description.TypeDesc(SafeSearchOptions.class);

    static {
        typeDesc.setXmlType(new javax.xml.namespace.QName("http://schemas.microsoft.com/MSNSearch/2005/09/fex", "SafeSearchOptions"));
    }
    /**
     * Return type metadata object
     */
    public static org.apache.axis.description.TypeDesc getTypeDesc() {
        return typeDesc;
    }

}
<|MERGE_RESOLUTION|>--- conflicted
+++ resolved
@@ -1,78 +1,68 @@
-<<<<<<< HEAD
-/**
- * SafeSearchOptions.java
- *
- * This file was auto-generated from WSDL
- * by the Apache Axis 1.4 Sep 12, 2006 (01:08:05 CEST) WSDL2Java emitter.
- */
-
-=======
 
 // Generated file. Do not edit by hand.
 
->>>>>>> 48edd2c0
-package com.microsoft.msnsearch;
-
-public class SafeSearchOptions implements java.io.Serializable {
-    private java.lang.String _value_;
-    private static java.util.HashMap _table_ = new java.util.HashMap();
-
-    // Constructor
-    protected SafeSearchOptions(java.lang.String value) {
-        _value_ = value;
-        _table_.put(_value_,this);
-    }
-
-    public static final java.lang.String _Moderate = "Moderate";
-    public static final java.lang.String _Strict = "Strict";
-    public static final java.lang.String _Off = "Off";
-    public static final SafeSearchOptions Moderate = new SafeSearchOptions(_Moderate);
-    public static final SafeSearchOptions Strict = new SafeSearchOptions(_Strict);
-    public static final SafeSearchOptions Off = new SafeSearchOptions(_Off);
-    public java.lang.String getValue() { return _value_;}
-    public static SafeSearchOptions fromValue(java.lang.String value)
-          throws java.lang.IllegalArgumentException {
-        SafeSearchOptions enumeration = (SafeSearchOptions)
-            _table_.get(value);
-        if (enumeration==null) throw new java.lang.IllegalArgumentException();
-        return enumeration;
-    }
-    public static SafeSearchOptions fromString(java.lang.String value)
-          throws java.lang.IllegalArgumentException {
-        return fromValue(value);
-    }
-    public boolean equals(java.lang.Object obj) {return (obj == this);}
-    public int hashCode() { return toString().hashCode();}
-    public java.lang.String toString() { return _value_;}
-    public java.lang.Object readResolve() throws java.io.ObjectStreamException { return fromValue(_value_);}
-    public static org.apache.axis.encoding.Serializer getSerializer(
-           java.lang.String mechType, 
-           java.lang.Class _javaType,  
-           javax.xml.namespace.QName _xmlType) {
-        return 
-          new org.apache.axis.encoding.ser.EnumSerializer(
-            _javaType, _xmlType);
-    }
-    public static org.apache.axis.encoding.Deserializer getDeserializer(
-           java.lang.String mechType, 
-           java.lang.Class _javaType,  
-           javax.xml.namespace.QName _xmlType) {
-        return 
-          new org.apache.axis.encoding.ser.EnumDeserializer(
-            _javaType, _xmlType);
-    }
-    // Type metadata
-    private static org.apache.axis.description.TypeDesc typeDesc =
-        new org.apache.axis.description.TypeDesc(SafeSearchOptions.class);
-
-    static {
-        typeDesc.setXmlType(new javax.xml.namespace.QName("http://schemas.microsoft.com/MSNSearch/2005/09/fex", "SafeSearchOptions"));
-    }
-    /**
-     * Return type metadata object
-     */
-    public static org.apache.axis.description.TypeDesc getTypeDesc() {
-        return typeDesc;
-    }
-
-}
+package com.microsoft.msnsearch;
+
+public class SafeSearchOptions implements java.io.Serializable {
+    private java.lang.String _value_;
+    private static java.util.HashMap _table_ = new java.util.HashMap();
+
+    // Constructor
+    protected SafeSearchOptions(java.lang.String value) {
+        _value_ = value;
+        _table_.put(_value_,this);
+    }
+
+    public static final java.lang.String _Moderate = "Moderate";
+    public static final java.lang.String _Strict = "Strict";
+    public static final java.lang.String _Off = "Off";
+    public static final SafeSearchOptions Moderate = new SafeSearchOptions(_Moderate);
+    public static final SafeSearchOptions Strict = new SafeSearchOptions(_Strict);
+    public static final SafeSearchOptions Off = new SafeSearchOptions(_Off);
+    public java.lang.String getValue() { return _value_;}
+    public static SafeSearchOptions fromValue(java.lang.String value)
+          throws java.lang.IllegalArgumentException {
+        SafeSearchOptions enumeration = (SafeSearchOptions)
+            _table_.get(value);
+        if (enumeration==null) throw new java.lang.IllegalArgumentException();
+        return enumeration;
+    }
+    public static SafeSearchOptions fromString(java.lang.String value)
+          throws java.lang.IllegalArgumentException {
+        return fromValue(value);
+    }
+    public boolean equals(java.lang.Object obj) {return (obj == this);}
+    public int hashCode() { return toString().hashCode();}
+    public java.lang.String toString() { return _value_;}
+    public java.lang.Object readResolve() throws java.io.ObjectStreamException { return fromValue(_value_);}
+    public static org.apache.axis.encoding.Serializer getSerializer(
+           java.lang.String mechType, 
+           java.lang.Class _javaType,  
+           javax.xml.namespace.QName _xmlType) {
+        return 
+          new org.apache.axis.encoding.ser.EnumSerializer(
+            _javaType, _xmlType);
+    }
+    public static org.apache.axis.encoding.Deserializer getDeserializer(
+           java.lang.String mechType, 
+           java.lang.Class _javaType,  
+           javax.xml.namespace.QName _xmlType) {
+        return 
+          new org.apache.axis.encoding.ser.EnumDeserializer(
+            _javaType, _xmlType);
+    }
+    // Type metadata
+    private static org.apache.axis.description.TypeDesc typeDesc =
+        new org.apache.axis.description.TypeDesc(SafeSearchOptions.class);
+
+    static {
+        typeDesc.setXmlType(new javax.xml.namespace.QName("http://schemas.microsoft.com/MSNSearch/2005/09/fex", "SafeSearchOptions"));
+    }
+    /**
+     * Return type metadata object
+     */
+    public static org.apache.axis.description.TypeDesc getTypeDesc() {
+        return typeDesc;
+    }
+
+}