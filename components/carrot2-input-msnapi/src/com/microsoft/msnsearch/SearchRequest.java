<<<<<<< HEAD
/**
 * SearchRequest.java
 *
 * This file was auto-generated from WSDL
 * by the Apache Axis 1.4 Sep 12, 2006 (01:08:05 CEST) WSDL2Java emitter.
 */

=======

// Generated file. Do not edit by hand.

>>>>>>> 48edd2c0
package com.microsoft.msnsearch;

public class SearchRequest  implements java.io.Serializable {
    private java.lang.String appID;

    private java.lang.String query;

    private java.lang.String cultureInfo;

    private com.microsoft.msnsearch.SafeSearchOptions safeSearch;

    private java.lang.String[] flags;

    private com.microsoft.msnsearch.Location location;

    private com.microsoft.msnsearch.SourceRequest[] requests;

    public SearchRequest() {
    }

    public SearchRequest(
           java.lang.String appID,
           java.lang.String query,
           java.lang.String cultureInfo,
           com.microsoft.msnsearch.SafeSearchOptions safeSearch,
           java.lang.String[] flags,
           com.microsoft.msnsearch.Location location,
           com.microsoft.msnsearch.SourceRequest[] requests) {
           this.appID = appID;
           this.query = query;
           this.cultureInfo = cultureInfo;
           this.safeSearch = safeSearch;
           this.flags = flags;
           this.location = location;
           this.requests = requests;
    }


    /**
     * Gets the appID value for this SearchRequest.
     * 
     * @return appID
     */
    public java.lang.String getAppID() {
        return appID;
    }


    /**
     * Sets the appID value for this SearchRequest.
     * 
     * @param appID
     */
    public void setAppID(java.lang.String appID) {
        this.appID = appID;
    }


    /**
     * Gets the query value for this SearchRequest.
     * 
     * @return query
     */
    public java.lang.String getQuery() {
        return query;
    }


    /**
     * Sets the query value for this SearchRequest.
     * 
     * @param query
     */
    public void setQuery(java.lang.String query) {
        this.query = query;
    }


    /**
     * Gets the cultureInfo value for this SearchRequest.
     * 
     * @return cultureInfo
     */
    public java.lang.String getCultureInfo() {
        return cultureInfo;
    }


    /**
     * Sets the cultureInfo value for this SearchRequest.
     * 
     * @param cultureInfo
     */
    public void setCultureInfo(java.lang.String cultureInfo) {
        this.cultureInfo = cultureInfo;
    }


    /**
     * Gets the safeSearch value for this SearchRequest.
     * 
     * @return safeSearch
     */
    public com.microsoft.msnsearch.SafeSearchOptions getSafeSearch() {
        return safeSearch;
    }


    /**
     * Sets the safeSearch value for this SearchRequest.
     * 
     * @param safeSearch
     */
    public void setSafeSearch(com.microsoft.msnsearch.SafeSearchOptions safeSearch) {
        this.safeSearch = safeSearch;
    }


    /**
     * Gets the flags value for this SearchRequest.
     * 
     * @return flags
     */
    public java.lang.String[] getFlags() {
        return flags;
    }


    /**
     * Sets the flags value for this SearchRequest.
     * 
     * @param flags
     */
    public void setFlags(java.lang.String[] flags) {
        this.flags = flags;
    }


    /**
     * Gets the location value for this SearchRequest.
     * 
     * @return location
     */
    public com.microsoft.msnsearch.Location getLocation() {
        return location;
    }


    /**
     * Sets the location value for this SearchRequest.
     * 
     * @param location
     */
    public void setLocation(com.microsoft.msnsearch.Location location) {
        this.location = location;
    }


    /**
     * Gets the requests value for this SearchRequest.
     * 
     * @return requests
     */
    public com.microsoft.msnsearch.SourceRequest[] getRequests() {
        return requests;
    }


    /**
     * Sets the requests value for this SearchRequest.
     * 
     * @param requests
     */
    public void setRequests(com.microsoft.msnsearch.SourceRequest[] requests) {
        this.requests = requests;
    }

    private java.lang.Object __equalsCalc = null;
    public synchronized boolean equals(java.lang.Object obj) {
        if (!(obj instanceof SearchRequest)) return false;
        SearchRequest other = (SearchRequest) obj;
        if (obj == null) return false;
        if (this == obj) return true;
        if (__equalsCalc != null) {
            return (__equalsCalc == obj);
        }
        __equalsCalc = obj;
        boolean _equals;
        _equals = true && 
            ((this.appID==null && other.getAppID()==null) || 
             (this.appID!=null &&
              this.appID.equals(other.getAppID()))) &&
            ((this.query==null && other.getQuery()==null) || 
             (this.query!=null &&
              this.query.equals(other.getQuery()))) &&
            ((this.cultureInfo==null && other.getCultureInfo()==null) || 
             (this.cultureInfo!=null &&
              this.cultureInfo.equals(other.getCultureInfo()))) &&
            ((this.safeSearch==null && other.getSafeSearch()==null) || 
             (this.safeSearch!=null &&
              this.safeSearch.equals(other.getSafeSearch()))) &&
            ((this.flags==null && other.getFlags()==null) || 
             (this.flags!=null &&
              java.util.Arrays.equals(this.flags, other.getFlags()))) &&
            ((this.location==null && other.getLocation()==null) || 
             (this.location!=null &&
              this.location.equals(other.getLocation()))) &&
            ((this.requests==null && other.getRequests()==null) || 
             (this.requests!=null &&
              java.util.Arrays.equals(this.requests, other.getRequests())));
        __equalsCalc = null;
        return _equals;
    }

    private boolean __hashCodeCalc = false;
    public synchronized int hashCode() {
        if (__hashCodeCalc) {
            return 0;
        }
        __hashCodeCalc = true;
        int _hashCode = 1;
        if (getAppID() != null) {
            _hashCode += getAppID().hashCode();
        }
        if (getQuery() != null) {
            _hashCode += getQuery().hashCode();
        }
        if (getCultureInfo() != null) {
            _hashCode += getCultureInfo().hashCode();
        }
        if (getSafeSearch() != null) {
            _hashCode += getSafeSearch().hashCode();
        }
        if (getFlags() != null) {
            for (int i=0;
                 i<java.lang.reflect.Array.getLength(getFlags());
                 i++) {
                java.lang.Object obj = java.lang.reflect.Array.get(getFlags(), i);
                if (obj != null &&
                    !obj.getClass().isArray()) {
                    _hashCode += obj.hashCode();
                }
            }
        }
        if (getLocation() != null) {
            _hashCode += getLocation().hashCode();
        }
        if (getRequests() != null) {
            for (int i=0;
                 i<java.lang.reflect.Array.getLength(getRequests());
                 i++) {
                java.lang.Object obj = java.lang.reflect.Array.get(getRequests(), i);
                if (obj != null &&
                    !obj.getClass().isArray()) {
                    _hashCode += obj.hashCode();
                }
            }
        }
        __hashCodeCalc = false;
        return _hashCode;
    }

    // Type metadata
    private static org.apache.axis.description.TypeDesc typeDesc =
        new org.apache.axis.description.TypeDesc(SearchRequest.class, true);

    static {
        typeDesc.setXmlType(new javax.xml.namespace.QName("http://schemas.microsoft.com/MSNSearch/2005/09/fex", "SearchRequest"));
        org.apache.axis.description.ElementDesc elemField = new org.apache.axis.description.ElementDesc();
        elemField.setFieldName("appID");
        elemField.setXmlName(new javax.xml.namespace.QName("http://schemas.microsoft.com/MSNSearch/2005/09/fex", "AppID"));
        elemField.setXmlType(new javax.xml.namespace.QName("http://www.w3.org/2001/XMLSchema", "string"));
        elemField.setNillable(false);
        typeDesc.addFieldDesc(elemField);
        elemField = new org.apache.axis.description.ElementDesc();
        elemField.setFieldName("query");
        elemField.setXmlName(new javax.xml.namespace.QName("http://schemas.microsoft.com/MSNSearch/2005/09/fex", "Query"));
        elemField.setXmlType(new javax.xml.namespace.QName("http://www.w3.org/2001/XMLSchema", "string"));
        elemField.setNillable(false);
        typeDesc.addFieldDesc(elemField);
        elemField = new org.apache.axis.description.ElementDesc();
        elemField.setFieldName("cultureInfo");
        elemField.setXmlName(new javax.xml.namespace.QName("http://schemas.microsoft.com/MSNSearch/2005/09/fex", "CultureInfo"));
        elemField.setXmlType(new javax.xml.namespace.QName("http://www.w3.org/2001/XMLSchema", "string"));
        elemField.setNillable(false);
        typeDesc.addFieldDesc(elemField);
        elemField = new org.apache.axis.description.ElementDesc();
        elemField.setFieldName("safeSearch");
        elemField.setXmlName(new javax.xml.namespace.QName("http://schemas.microsoft.com/MSNSearch/2005/09/fex", "SafeSearch"));
        elemField.setXmlType(new javax.xml.namespace.QName("http://schemas.microsoft.com/MSNSearch/2005/09/fex", "SafeSearchOptions"));
        elemField.setNillable(false);
        typeDesc.addFieldDesc(elemField);
        elemField = new org.apache.axis.description.ElementDesc();
        elemField.setFieldName("flags");
        elemField.setXmlName(new javax.xml.namespace.QName("http://schemas.microsoft.com/MSNSearch/2005/09/fex", "Flags"));
        elemField.setXmlType(new javax.xml.namespace.QName("http://schemas.microsoft.com/MSNSearch/2005/09/fex", "SearchFlags"));
        elemField.setNillable(false);
        typeDesc.addFieldDesc(elemField);
        elemField = new org.apache.axis.description.ElementDesc();
        elemField.setFieldName("location");
        elemField.setXmlName(new javax.xml.namespace.QName("http://schemas.microsoft.com/MSNSearch/2005/09/fex", "Location"));
        elemField.setXmlType(new javax.xml.namespace.QName("http://schemas.microsoft.com/MSNSearch/2005/09/fex", "Location"));
        elemField.setMinOccurs(0);
        elemField.setNillable(false);
        typeDesc.addFieldDesc(elemField);
        elemField = new org.apache.axis.description.ElementDesc();
        elemField.setFieldName("requests");
        elemField.setXmlName(new javax.xml.namespace.QName("http://schemas.microsoft.com/MSNSearch/2005/09/fex", "Requests"));
        elemField.setXmlType(new javax.xml.namespace.QName("http://schemas.microsoft.com/MSNSearch/2005/09/fex", "SourceRequest"));
        elemField.setNillable(false);
        elemField.setItemQName(new javax.xml.namespace.QName("http://schemas.microsoft.com/MSNSearch/2005/09/fex", "SourceRequest"));
        typeDesc.addFieldDesc(elemField);
    }

    /**
     * Return type metadata object
     */
    public static org.apache.axis.description.TypeDesc getTypeDesc() {
        return typeDesc;
    }

    /**
     * Get Custom Serializer
     */
    public static org.apache.axis.encoding.Serializer getSerializer(
           java.lang.String mechType, 
           java.lang.Class _javaType,  
           javax.xml.namespace.QName _xmlType) {
        return 
          new  org.apache.axis.encoding.ser.BeanSerializer(
            _javaType, _xmlType, typeDesc);
    }

    /**
     * Get Custom Deserializer
     */
    public static org.apache.axis.encoding.Deserializer getDeserializer(
           java.lang.String mechType, 
           java.lang.Class _javaType,  
           javax.xml.namespace.QName _xmlType) {
        return 
          new  org.apache.axis.encoding.ser.BeanDeserializer(
            _javaType, _xmlType, typeDesc);
    }

}
<|MERGE_RESOLUTION|>--- conflicted
+++ resolved
@@ -1,359 +1,349 @@
-<<<<<<< HEAD
-/**
- * SearchRequest.java
- *
- * This file was auto-generated from WSDL
- * by the Apache Axis 1.4 Sep 12, 2006 (01:08:05 CEST) WSDL2Java emitter.
- */
-
-=======
 
 // Generated file. Do not edit by hand.
 
->>>>>>> 48edd2c0
-package com.microsoft.msnsearch;
-
-public class SearchRequest  implements java.io.Serializable {
-    private java.lang.String appID;
-
-    private java.lang.String query;
-
-    private java.lang.String cultureInfo;
-
-    private com.microsoft.msnsearch.SafeSearchOptions safeSearch;
-
-    private java.lang.String[] flags;
-
-    private com.microsoft.msnsearch.Location location;
-
-    private com.microsoft.msnsearch.SourceRequest[] requests;
-
-    public SearchRequest() {
-    }
-
-    public SearchRequest(
-           java.lang.String appID,
-           java.lang.String query,
-           java.lang.String cultureInfo,
-           com.microsoft.msnsearch.SafeSearchOptions safeSearch,
-           java.lang.String[] flags,
-           com.microsoft.msnsearch.Location location,
-           com.microsoft.msnsearch.SourceRequest[] requests) {
-           this.appID = appID;
-           this.query = query;
-           this.cultureInfo = cultureInfo;
-           this.safeSearch = safeSearch;
-           this.flags = flags;
-           this.location = location;
-           this.requests = requests;
-    }
-
-
-    /**
-     * Gets the appID value for this SearchRequest.
-     * 
-     * @return appID
-     */
-    public java.lang.String getAppID() {
-        return appID;
-    }
-
-
-    /**
-     * Sets the appID value for this SearchRequest.
-     * 
-     * @param appID
-     */
-    public void setAppID(java.lang.String appID) {
-        this.appID = appID;
-    }
-
-
-    /**
-     * Gets the query value for this SearchRequest.
-     * 
-     * @return query
-     */
-    public java.lang.String getQuery() {
-        return query;
-    }
-
-
-    /**
-     * Sets the query value for this SearchRequest.
-     * 
-     * @param query
-     */
-    public void setQuery(java.lang.String query) {
-        this.query = query;
-    }
-
-
-    /**
-     * Gets the cultureInfo value for this SearchRequest.
-     * 
-     * @return cultureInfo
-     */
-    public java.lang.String getCultureInfo() {
-        return cultureInfo;
-    }
-
-
-    /**
-     * Sets the cultureInfo value for this SearchRequest.
-     * 
-     * @param cultureInfo
-     */
-    public void setCultureInfo(java.lang.String cultureInfo) {
-        this.cultureInfo = cultureInfo;
-    }
-
-
-    /**
-     * Gets the safeSearch value for this SearchRequest.
-     * 
-     * @return safeSearch
-     */
-    public com.microsoft.msnsearch.SafeSearchOptions getSafeSearch() {
-        return safeSearch;
-    }
-
-
-    /**
-     * Sets the safeSearch value for this SearchRequest.
-     * 
-     * @param safeSearch
-     */
-    public void setSafeSearch(com.microsoft.msnsearch.SafeSearchOptions safeSearch) {
-        this.safeSearch = safeSearch;
-    }
-
-
-    /**
-     * Gets the flags value for this SearchRequest.
-     * 
-     * @return flags
-     */
-    public java.lang.String[] getFlags() {
-        return flags;
-    }
-
-
-    /**
-     * Sets the flags value for this SearchRequest.
-     * 
-     * @param flags
-     */
-    public void setFlags(java.lang.String[] flags) {
-        this.flags = flags;
-    }
-
-
-    /**
-     * Gets the location value for this SearchRequest.
-     * 
-     * @return location
-     */
-    public com.microsoft.msnsearch.Location getLocation() {
-        return location;
-    }
-
-
-    /**
-     * Sets the location value for this SearchRequest.
-     * 
-     * @param location
-     */
-    public void setLocation(com.microsoft.msnsearch.Location location) {
-        this.location = location;
-    }
-
-
-    /**
-     * Gets the requests value for this SearchRequest.
-     * 
-     * @return requests
-     */
-    public com.microsoft.msnsearch.SourceRequest[] getRequests() {
-        return requests;
-    }
-
-
-    /**
-     * Sets the requests value for this SearchRequest.
-     * 
-     * @param requests
-     */
-    public void setRequests(com.microsoft.msnsearch.SourceRequest[] requests) {
-        this.requests = requests;
-    }
-
-    private java.lang.Object __equalsCalc = null;
-    public synchronized boolean equals(java.lang.Object obj) {
-        if (!(obj instanceof SearchRequest)) return false;
-        SearchRequest other = (SearchRequest) obj;
-        if (obj == null) return false;
-        if (this == obj) return true;
-        if (__equalsCalc != null) {
-            return (__equalsCalc == obj);
-        }
-        __equalsCalc = obj;
-        boolean _equals;
-        _equals = true && 
-            ((this.appID==null && other.getAppID()==null) || 
-             (this.appID!=null &&
-              this.appID.equals(other.getAppID()))) &&
-            ((this.query==null && other.getQuery()==null) || 
-             (this.query!=null &&
-              this.query.equals(other.getQuery()))) &&
-            ((this.cultureInfo==null && other.getCultureInfo()==null) || 
-             (this.cultureInfo!=null &&
-              this.cultureInfo.equals(other.getCultureInfo()))) &&
-            ((this.safeSearch==null && other.getSafeSearch()==null) || 
-             (this.safeSearch!=null &&
-              this.safeSearch.equals(other.getSafeSearch()))) &&
-            ((this.flags==null && other.getFlags()==null) || 
-             (this.flags!=null &&
-              java.util.Arrays.equals(this.flags, other.getFlags()))) &&
-            ((this.location==null && other.getLocation()==null) || 
-             (this.location!=null &&
-              this.location.equals(other.getLocation()))) &&
-            ((this.requests==null && other.getRequests()==null) || 
-             (this.requests!=null &&
-              java.util.Arrays.equals(this.requests, other.getRequests())));
-        __equalsCalc = null;
-        return _equals;
-    }
-
-    private boolean __hashCodeCalc = false;
-    public synchronized int hashCode() {
-        if (__hashCodeCalc) {
-            return 0;
-        }
-        __hashCodeCalc = true;
-        int _hashCode = 1;
-        if (getAppID() != null) {
-            _hashCode += getAppID().hashCode();
-        }
-        if (getQuery() != null) {
-            _hashCode += getQuery().hashCode();
-        }
-        if (getCultureInfo() != null) {
-            _hashCode += getCultureInfo().hashCode();
-        }
-        if (getSafeSearch() != null) {
-            _hashCode += getSafeSearch().hashCode();
-        }
-        if (getFlags() != null) {
-            for (int i=0;
-                 i<java.lang.reflect.Array.getLength(getFlags());
-                 i++) {
-                java.lang.Object obj = java.lang.reflect.Array.get(getFlags(), i);
-                if (obj != null &&
-                    !obj.getClass().isArray()) {
-                    _hashCode += obj.hashCode();
-                }
-            }
-        }
-        if (getLocation() != null) {
-            _hashCode += getLocation().hashCode();
-        }
-        if (getRequests() != null) {
-            for (int i=0;
-                 i<java.lang.reflect.Array.getLength(getRequests());
-                 i++) {
-                java.lang.Object obj = java.lang.reflect.Array.get(getRequests(), i);
-                if (obj != null &&
-                    !obj.getClass().isArray()) {
-                    _hashCode += obj.hashCode();
-                }
-            }
-        }
-        __hashCodeCalc = false;
-        return _hashCode;
-    }
-
-    // Type metadata
-    private static org.apache.axis.description.TypeDesc typeDesc =
-        new org.apache.axis.description.TypeDesc(SearchRequest.class, true);
-
-    static {
-        typeDesc.setXmlType(new javax.xml.namespace.QName("http://schemas.microsoft.com/MSNSearch/2005/09/fex", "SearchRequest"));
-        org.apache.axis.description.ElementDesc elemField = new org.apache.axis.description.ElementDesc();
-        elemField.setFieldName("appID");
-        elemField.setXmlName(new javax.xml.namespace.QName("http://schemas.microsoft.com/MSNSearch/2005/09/fex", "AppID"));
-        elemField.setXmlType(new javax.xml.namespace.QName("http://www.w3.org/2001/XMLSchema", "string"));
-        elemField.setNillable(false);
-        typeDesc.addFieldDesc(elemField);
-        elemField = new org.apache.axis.description.ElementDesc();
-        elemField.setFieldName("query");
-        elemField.setXmlName(new javax.xml.namespace.QName("http://schemas.microsoft.com/MSNSearch/2005/09/fex", "Query"));
-        elemField.setXmlType(new javax.xml.namespace.QName("http://www.w3.org/2001/XMLSchema", "string"));
-        elemField.setNillable(false);
-        typeDesc.addFieldDesc(elemField);
-        elemField = new org.apache.axis.description.ElementDesc();
-        elemField.setFieldName("cultureInfo");
-        elemField.setXmlName(new javax.xml.namespace.QName("http://schemas.microsoft.com/MSNSearch/2005/09/fex", "CultureInfo"));
-        elemField.setXmlType(new javax.xml.namespace.QName("http://www.w3.org/2001/XMLSchema", "string"));
-        elemField.setNillable(false);
-        typeDesc.addFieldDesc(elemField);
-        elemField = new org.apache.axis.description.ElementDesc();
-        elemField.setFieldName("safeSearch");
-        elemField.setXmlName(new javax.xml.namespace.QName("http://schemas.microsoft.com/MSNSearch/2005/09/fex", "SafeSearch"));
-        elemField.setXmlType(new javax.xml.namespace.QName("http://schemas.microsoft.com/MSNSearch/2005/09/fex", "SafeSearchOptions"));
-        elemField.setNillable(false);
-        typeDesc.addFieldDesc(elemField);
-        elemField = new org.apache.axis.description.ElementDesc();
-        elemField.setFieldName("flags");
-        elemField.setXmlName(new javax.xml.namespace.QName("http://schemas.microsoft.com/MSNSearch/2005/09/fex", "Flags"));
-        elemField.setXmlType(new javax.xml.namespace.QName("http://schemas.microsoft.com/MSNSearch/2005/09/fex", "SearchFlags"));
-        elemField.setNillable(false);
-        typeDesc.addFieldDesc(elemField);
-        elemField = new org.apache.axis.description.ElementDesc();
-        elemField.setFieldName("location");
-        elemField.setXmlName(new javax.xml.namespace.QName("http://schemas.microsoft.com/MSNSearch/2005/09/fex", "Location"));
-        elemField.setXmlType(new javax.xml.namespace.QName("http://schemas.microsoft.com/MSNSearch/2005/09/fex", "Location"));
-        elemField.setMinOccurs(0);
-        elemField.setNillable(false);
-        typeDesc.addFieldDesc(elemField);
-        elemField = new org.apache.axis.description.ElementDesc();
-        elemField.setFieldName("requests");
-        elemField.setXmlName(new javax.xml.namespace.QName("http://schemas.microsoft.com/MSNSearch/2005/09/fex", "Requests"));
-        elemField.setXmlType(new javax.xml.namespace.QName("http://schemas.microsoft.com/MSNSearch/2005/09/fex", "SourceRequest"));
-        elemField.setNillable(false);
-        elemField.setItemQName(new javax.xml.namespace.QName("http://schemas.microsoft.com/MSNSearch/2005/09/fex", "SourceRequest"));
-        typeDesc.addFieldDesc(elemField);
-    }
-
-    /**
-     * Return type metadata object
-     */
-    public static org.apache.axis.description.TypeDesc getTypeDesc() {
-        return typeDesc;
-    }
-
-    /**
-     * Get Custom Serializer
-     */
-    public static org.apache.axis.encoding.Serializer getSerializer(
-           java.lang.String mechType, 
-           java.lang.Class _javaType,  
-           javax.xml.namespace.QName _xmlType) {
-        return 
-          new  org.apache.axis.encoding.ser.BeanSerializer(
-            _javaType, _xmlType, typeDesc);
-    }
-
-    /**
-     * Get Custom Deserializer
-     */
-    public static org.apache.axis.encoding.Deserializer getDeserializer(
-           java.lang.String mechType, 
-           java.lang.Class _javaType,  
-           javax.xml.namespace.QName _xmlType) {
-        return 
-          new  org.apache.axis.encoding.ser.BeanDeserializer(
-            _javaType, _xmlType, typeDesc);
-    }
-
-}
+package com.microsoft.msnsearch;
+
+public class SearchRequest  implements java.io.Serializable {
+    private java.lang.String appID;
+
+    private java.lang.String query;
+
+    private java.lang.String cultureInfo;
+
+    private com.microsoft.msnsearch.SafeSearchOptions safeSearch;
+
+    private java.lang.String[] flags;
+
+    private com.microsoft.msnsearch.Location location;
+
+    private com.microsoft.msnsearch.SourceRequest[] requests;
+
+    public SearchRequest() {
+    }
+
+    public SearchRequest(
+           java.lang.String appID,
+           java.lang.String query,
+           java.lang.String cultureInfo,
+           com.microsoft.msnsearch.SafeSearchOptions safeSearch,
+           java.lang.String[] flags,
+           com.microsoft.msnsearch.Location location,
+           com.microsoft.msnsearch.SourceRequest[] requests) {
+           this.appID = appID;
+           this.query = query;
+           this.cultureInfo = cultureInfo;
+           this.safeSearch = safeSearch;
+           this.flags = flags;
+           this.location = location;
+           this.requests = requests;
+    }
+
+
+    /**
+     * Gets the appID value for this SearchRequest.
+     * 
+     * @return appID
+     */
+    public java.lang.String getAppID() {
+        return appID;
+    }
+
+
+    /**
+     * Sets the appID value for this SearchRequest.
+     * 
+     * @param appID
+     */
+    public void setAppID(java.lang.String appID) {
+        this.appID = appID;
+    }
+
+
+    /**
+     * Gets the query value for this SearchRequest.
+     * 
+     * @return query
+     */
+    public java.lang.String getQuery() {
+        return query;
+    }
+
+
+    /**
+     * Sets the query value for this SearchRequest.
+     * 
+     * @param query
+     */
+    public void setQuery(java.lang.String query) {
+        this.query = query;
+    }
+
+
+    /**
+     * Gets the cultureInfo value for this SearchRequest.
+     * 
+     * @return cultureInfo
+     */
+    public java.lang.String getCultureInfo() {
+        return cultureInfo;
+    }
+
+
+    /**
+     * Sets the cultureInfo value for this SearchRequest.
+     * 
+     * @param cultureInfo
+     */
+    public void setCultureInfo(java.lang.String cultureInfo) {
+        this.cultureInfo = cultureInfo;
+    }
+
+
+    /**
+     * Gets the safeSearch value for this SearchRequest.
+     * 
+     * @return safeSearch
+     */
+    public com.microsoft.msnsearch.SafeSearchOptions getSafeSearch() {
+        return safeSearch;
+    }
+
+
+    /**
+     * Sets the safeSearch value for this SearchRequest.
+     * 
+     * @param safeSearch
+     */
+    public void setSafeSearch(com.microsoft.msnsearch.SafeSearchOptions safeSearch) {
+        this.safeSearch = safeSearch;
+    }
+
+
+    /**
+     * Gets the flags value for this SearchRequest.
+     * 
+     * @return flags
+     */
+    public java.lang.String[] getFlags() {
+        return flags;
+    }
+
+
+    /**
+     * Sets the flags value for this SearchRequest.
+     * 
+     * @param flags
+     */
+    public void setFlags(java.lang.String[] flags) {
+        this.flags = flags;
+    }
+
+
+    /**
+     * Gets the location value for this SearchRequest.
+     * 
+     * @return location
+     */
+    public com.microsoft.msnsearch.Location getLocation() {
+        return location;
+    }
+
+
+    /**
+     * Sets the location value for this SearchRequest.
+     * 
+     * @param location
+     */
+    public void setLocation(com.microsoft.msnsearch.Location location) {
+        this.location = location;
+    }
+
+
+    /**
+     * Gets the requests value for this SearchRequest.
+     * 
+     * @return requests
+     */
+    public com.microsoft.msnsearch.SourceRequest[] getRequests() {
+        return requests;
+    }
+
+
+    /**
+     * Sets the requests value for this SearchRequest.
+     * 
+     * @param requests
+     */
+    public void setRequests(com.microsoft.msnsearch.SourceRequest[] requests) {
+        this.requests = requests;
+    }
+
+    private java.lang.Object __equalsCalc = null;
+    public synchronized boolean equals(java.lang.Object obj) {
+        if (!(obj instanceof SearchRequest)) return false;
+        SearchRequest other = (SearchRequest) obj;
+        if (obj == null) return false;
+        if (this == obj) return true;
+        if (__equalsCalc != null) {
+            return (__equalsCalc == obj);
+        }
+        __equalsCalc = obj;
+        boolean _equals;
+        _equals = true && 
+            ((this.appID==null && other.getAppID()==null) || 
+             (this.appID!=null &&
+              this.appID.equals(other.getAppID()))) &&
+            ((this.query==null && other.getQuery()==null) || 
+             (this.query!=null &&
+              this.query.equals(other.getQuery()))) &&
+            ((this.cultureInfo==null && other.getCultureInfo()==null) || 
+             (this.cultureInfo!=null &&
+              this.cultureInfo.equals(other.getCultureInfo()))) &&
+            ((this.safeSearch==null && other.getSafeSearch()==null) || 
+             (this.safeSearch!=null &&
+              this.safeSearch.equals(other.getSafeSearch()))) &&
+            ((this.flags==null && other.getFlags()==null) || 
+             (this.flags!=null &&
+              java.util.Arrays.equals(this.flags, other.getFlags()))) &&
+            ((this.location==null && other.getLocation()==null) || 
+             (this.location!=null &&
+              this.location.equals(other.getLocation()))) &&
+            ((this.requests==null && other.getRequests()==null) || 
+             (this.requests!=null &&
+              java.util.Arrays.equals(this.requests, other.getRequests())));
+        __equalsCalc = null;
+        return _equals;
+    }
+
+    private boolean __hashCodeCalc = false;
+    public synchronized int hashCode() {
+        if (__hashCodeCalc) {
+            return 0;
+        }
+        __hashCodeCalc = true;
+        int _hashCode = 1;
+        if (getAppID() != null) {
+            _hashCode += getAppID().hashCode();
+        }
+        if (getQuery() != null) {
+            _hashCode += getQuery().hashCode();
+        }
+        if (getCultureInfo() != null) {
+            _hashCode += getCultureInfo().hashCode();
+        }
+        if (getSafeSearch() != null) {
+            _hashCode += getSafeSearch().hashCode();
+        }
+        if (getFlags() != null) {
+            for (int i=0;
+                 i<java.lang.reflect.Array.getLength(getFlags());
+                 i++) {
+                java.lang.Object obj = java.lang.reflect.Array.get(getFlags(), i);
+                if (obj != null &&
+                    !obj.getClass().isArray()) {
+                    _hashCode += obj.hashCode();
+                }
+            }
+        }
+        if (getLocation() != null) {
+            _hashCode += getLocation().hashCode();
+        }
+        if (getRequests() != null) {
+            for (int i=0;
+                 i<java.lang.reflect.Array.getLength(getRequests());
+                 i++) {
+                java.lang.Object obj = java.lang.reflect.Array.get(getRequests(), i);
+                if (obj != null &&
+                    !obj.getClass().isArray()) {
+                    _hashCode += obj.hashCode();
+                }
+            }
+        }
+        __hashCodeCalc = false;
+        return _hashCode;
+    }
+
+    // Type metadata
+    private static org.apache.axis.description.TypeDesc typeDesc =
+        new org.apache.axis.description.TypeDesc(SearchRequest.class, true);
+
+    static {
+        typeDesc.setXmlType(new javax.xml.namespace.QName("http://schemas.microsoft.com/MSNSearch/2005/09/fex", "SearchRequest"));
+        org.apache.axis.description.ElementDesc elemField = new org.apache.axis.description.ElementDesc();
+        elemField.setFieldName("appID");
+        elemField.setXmlName(new javax.xml.namespace.QName("http://schemas.microsoft.com/MSNSearch/2005/09/fex", "AppID"));
+        elemField.setXmlType(new javax.xml.namespace.QName("http://www.w3.org/2001/XMLSchema", "string"));
+        elemField.setNillable(false);
+        typeDesc.addFieldDesc(elemField);
+        elemField = new org.apache.axis.description.ElementDesc();
+        elemField.setFieldName("query");
+        elemField.setXmlName(new javax.xml.namespace.QName("http://schemas.microsoft.com/MSNSearch/2005/09/fex", "Query"));
+        elemField.setXmlType(new javax.xml.namespace.QName("http://www.w3.org/2001/XMLSchema", "string"));
+        elemField.setNillable(false);
+        typeDesc.addFieldDesc(elemField);
+        elemField = new org.apache.axis.description.ElementDesc();
+        elemField.setFieldName("cultureInfo");
+        elemField.setXmlName(new javax.xml.namespace.QName("http://schemas.microsoft.com/MSNSearch/2005/09/fex", "CultureInfo"));
+        elemField.setXmlType(new javax.xml.namespace.QName("http://www.w3.org/2001/XMLSchema", "string"));
+        elemField.setNillable(false);
+        typeDesc.addFieldDesc(elemField);
+        elemField = new org.apache.axis.description.ElementDesc();
+        elemField.setFieldName("safeSearch");
+        elemField.setXmlName(new javax.xml.namespace.QName("http://schemas.microsoft.com/MSNSearch/2005/09/fex", "SafeSearch"));
+        elemField.setXmlType(new javax.xml.namespace.QName("http://schemas.microsoft.com/MSNSearch/2005/09/fex", "SafeSearchOptions"));
+        elemField.setNillable(false);
+        typeDesc.addFieldDesc(elemField);
+        elemField = new org.apache.axis.description.ElementDesc();
+        elemField.setFieldName("flags");
+        elemField.setXmlName(new javax.xml.namespace.QName("http://schemas.microsoft.com/MSNSearch/2005/09/fex", "Flags"));
+        elemField.setXmlType(new javax.xml.namespace.QName("http://schemas.microsoft.com/MSNSearch/2005/09/fex", "SearchFlags"));
+        elemField.setNillable(false);
+        typeDesc.addFieldDesc(elemField);
+        elemField = new org.apache.axis.description.ElementDesc();
+        elemField.setFieldName("location");
+        elemField.setXmlName(new javax.xml.namespace.QName("http://schemas.microsoft.com/MSNSearch/2005/09/fex", "Location"));
+        elemField.setXmlType(new javax.xml.namespace.QName("http://schemas.microsoft.com/MSNSearch/2005/09/fex", "Location"));
+        elemField.setMinOccurs(0);
+        elemField.setNillable(false);
+        typeDesc.addFieldDesc(elemField);
+        elemField = new org.apache.axis.description.ElementDesc();
+        elemField.setFieldName("requests");
+        elemField.setXmlName(new javax.xml.namespace.QName("http://schemas.microsoft.com/MSNSearch/2005/09/fex", "Requests"));
+        elemField.setXmlType(new javax.xml.namespace.QName("http://schemas.microsoft.com/MSNSearch/2005/09/fex", "SourceRequest"));
+        elemField.setNillable(false);
+        elemField.setItemQName(new javax.xml.namespace.QName("http://schemas.microsoft.com/MSNSearch/2005/09/fex", "SourceRequest"));
+        typeDesc.addFieldDesc(elemField);
+    }
+
+    /**
+     * Return type metadata object
+     */
+    public static org.apache.axis.description.TypeDesc getTypeDesc() {
+        return typeDesc;
+    }
+
+    /**
+     * Get Custom Serializer
+     */
+    public static org.apache.axis.encoding.Serializer getSerializer(
+           java.lang.String mechType, 
+           java.lang.Class _javaType,  
+           javax.xml.namespace.QName _xmlType) {
+        return 
+          new  org.apache.axis.encoding.ser.BeanSerializer(
+            _javaType, _xmlType, typeDesc);
+    }
+
+    /**
+     * Get Custom Deserializer
+     */
+    public static org.apache.axis.encoding.Deserializer getDeserializer(
+           java.lang.String mechType, 
+           java.lang.Class _javaType,  
+           javax.xml.namespace.QName _xmlType) {
+        return 
+          new  org.apache.axis.encoding.ser.BeanDeserializer(
+            _javaType, _xmlType, typeDesc);
+    }
+
+}