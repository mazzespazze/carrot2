--- conflicted
+++ resolved
@@ -14,19 +14,12 @@
 package org.carrot2.input.yahooapi;
 
 import java.io.IOException;
-<<<<<<< HEAD
-
-import junit.framework.TestCase;
-=======
 
 import junit.framework.Test;
 import junit.framework.TestSuite;
 
 import org.apache.log4j.Logger;
 import org.carrot2.core.test.ExternalApiTestBase;
->>>>>>> ec545aa4
-
-import org.apache.log4j.Logger;
 
 /**
  * Tests REST-type call to Yahoo search service.
@@ -106,28 +99,9 @@
         {
             return new TestSuite(YahooSearchServiceTest.class);
         }
-<<<<<<< HEAD
-        
-        fail();
-	}
-    
-    public void testErrorResult() throws Exception {
-        YahooSearchServiceDescriptor descriptor = new YahooSearchServiceDescriptor();
-        descriptor.initializeFromXML(this.getClass().getResourceAsStream("yahoo-site-cs.xml"));
-
-        descriptor.setMaxResultsPerQuery(400);
-
-        YahooSearchService service = new YahooSearchService(descriptor); 
-        try {
-            service.query("apache", descriptor.getMaxResultsPerQuery() * 2);
-            fail();
-        } catch (IOException e) {
-            // expected, good.
-=======
         else
         {
             return new TestSuite();
->>>>>>> ec545aa4
         }
     }
 }