--- conflicted
+++ resolved
@@ -36,11 +36,7 @@
     private FormParameters formParameters;
 
     private int maxResultsPerQuery;
-<<<<<<< HEAD
-    
-=======
 
->>>>>>> ec545aa4
     /**
      * Creates an empty descriptor. Initialize it using
      * {@link #initializeFromXML(InputStream)}.
