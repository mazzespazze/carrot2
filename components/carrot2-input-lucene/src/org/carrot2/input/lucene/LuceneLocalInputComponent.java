--- conflicted
+++ resolved
@@ -30,23 +30,13 @@
 /**
  * Implements a local input component that reads data from Lucene index. Use
  * {@link org.carrot2.input.lucene.LuceneLocalInputComponentFactory} to obtain
-<<<<<<< HEAD
- * instances of this component or provide a valid {@link LuceneSearchConfig}
+ * instances of this component or provide a valid {@link LuceneLocalInputComponentFactoryConfig}
  * object.
- * 
+ *
  * @author Stanislaw Osinski
  * @author Dawid Weiss
  * @author Sairaj Sunil
- * 
-=======
- * instances of this component or provide a valid {@link LuceneLocalInputComponentFactoryConfig}
- * object.
- *
- * @author Stanislaw Osinski
- * @author Dawid Weiss
- * @author Sairaj Sunil
- *
->>>>>>> ec545aa4
+ *
  * @version $Revision$
  */
 public class LuceneLocalInputComponent extends ProfiledLocalInputComponentBase
@@ -54,18 +44,11 @@
 {
     /** The default number of requested results */
     public final static int DEFAULT_REQUESTED_RESULTS = 100;
-<<<<<<< HEAD
-
-    /** 
-     * A request-context parameter overriding the default search configuration.
-     * The value of this parameter must be an instance of {@link LuceneSearchConfig}. 
-=======
     private final static String [] SOURCES = new String [] { "Lucene" };
 
     /**
      * A request-context parameter overriding the default search configuration.
      * The value of this parameter must be an instance of {@link LuceneLocalInputComponentFactoryConfig}.
->>>>>>> ec545aa4
      */
     public final static String LUCENE_CONFIG = "org.carrot2.input.lucene.config";
 
@@ -78,11 +61,7 @@
     /**
      * All information required to perform a search in Lucene.
      */
-<<<<<<< HEAD
-    private final LuceneSearchConfig luceneSettings;
-=======
     private final LuceneLocalInputComponentConfig luceneSettings;
->>>>>>> ec545aa4
 
     /** Current query. */
     private String query;
@@ -94,31 +73,11 @@
     private RequestContext requestContext;
 
     /**
-<<<<<<< HEAD
-     * No direct instantiation.
-     * 
-     * @deprecated Use {@link #LuceneLocalInputComponent(LuceneSearchConfig)}.
-=======
      * Create an instance of the component with a set
      * of predefined settings.
->>>>>>> ec545aa4
      */
     public LuceneLocalInputComponent(LuceneLocalInputComponentConfig settings)
     {
-<<<<<<< HEAD
-        this(new LuceneSearchConfig(
-                searcher, analyzer, searchFields, titleField,
-                summaryField, urlField));
-    }
-
-    /**
-     * Create an instance of the component with a set
-     * of predefined settings.
-     */
-    public LuceneLocalInputComponent(LuceneSearchConfig settings)
-    {
-=======
->>>>>>> ec545aa4
         this.luceneSettings = settings;
     }
 
@@ -222,15 +181,9 @@
     }
 
     /**
-<<<<<<< HEAD
-     * 
-     */
-    private void pushResults(Map params, LuceneSearchConfig luceneSettings) throws ParseException, IOException,
-=======
      *
      */
     private void pushResults(Map params, LuceneLocalInputComponentConfig luceneSettings) throws ParseException, IOException,
->>>>>>> ec545aa4
         ProcessingException
     {
         // assemble request parameters
@@ -241,40 +194,26 @@
 
         // check if there is an override for lucene settings in the context.
         if (params.containsKey(LUCENE_CONFIG)) {
-<<<<<<< HEAD
-            luceneSettings = (LuceneSearchConfig) params.get(LUCENE_CONFIG); 
-        }
-        
-=======
             luceneSettings = (LuceneLocalInputComponentConfig) params.get(LUCENE_CONFIG);
         }
 
->>>>>>> ec545aa4
         if (luceneSettings == null) {
             throw new ProcessingException("Lucene input component not configured. Need LuceneSettings.");
         }
-        
+
         // Create a boolean query that combines all fields
         final BooleanQuery booleanQuery = new BooleanQuery();
-<<<<<<< HEAD
-        
-        for (int i = 0; i < luceneSettings.searchFields.length; i++)
-        {
-            final QueryParser queryParser = 
-                new QueryParser(luceneSettings.searchFields[i], luceneSettings.analyzer);
-=======
 
         for (int i = 0; i < luceneSettings.factoryConfig.searchFields.length; i++)
         {
             final QueryParser queryParser =
                 new QueryParser(luceneSettings.factoryConfig.searchFields[i],
                     luceneSettings.analyzer);
->>>>>>> ec545aa4
             queryParser.setDefaultOperator(QueryParser.AND_OPERATOR);
             Query queryComponent = queryParser.parse(query);
             booleanQuery.add(queryComponent, BooleanClause.Occur.SHOULD);
         }
-        
+
         // Perform query
         final Hits hits = luceneSettings.searcher.search(booleanQuery);
         final int endAt = Math.min(hits.length(), startAt + requestedDocuments);
@@ -295,19 +234,6 @@
         {
             hits.id(endAt - 1);
         }
-<<<<<<< HEAD
-        
-        // This line is added to the original for the highlighting part. The
-        // Highlighter is present in org.apache.lucene.search.highlight package
-        Highlighter highlighter = null;
-        if (luceneSettings.summarizerConfig != null
-            && luceneSettings.summarizerConfig != LuceneSearchConfig.NO_SUMMARIES)
-        {
-            highlighter = new Highlighter(luceneSettings.summarizerConfig.formatter,
-                new QueryScorer(booleanQuery));
-        }
-        
-=======
 
         // This line is added to the original for the highlighting part. The
         // Highlighter is present in org.apache.lucene.search.highlight package
@@ -319,22 +245,12 @@
                 new QueryScorer(booleanQuery));
         }
 
->>>>>>> ec545aa4
         // This is the new for loop written by me to handle the case of
         // highlighting, which was not present in the original version
         for (int i = startAt; i < endAt; i++)
         {
             final Document doc = hits.doc(i);
             String summary;
-<<<<<<< HEAD
-            final String summaryField = doc.get(luceneSettings.summaryField);
-            
-            if (summaryField != null && highlighter != null)
-            {
-                String [] summaries = highlighter.getBestFragments(
-                    luceneSettings.analyzer, luceneSettings.summaryField,
-                    summaryField, luceneSettings.summarizerConfig.maxFragments);
-=======
             final String summaryField = doc.get(luceneSettings.factoryConfig.summaryField);
 
             if (summaryField != null && highlighter != null)
@@ -342,7 +258,6 @@
                 String [] summaries = highlighter.getBestFragments(
                     luceneSettings.analyzer, luceneSettings.factoryConfig.summaryField,
                     summaryField, luceneSettings.factoryConfig.summarizerConfig.maxFragments);
->>>>>>> ec545aa4
                 StringBuffer summaryBuffer = new StringBuffer();
                 if (summaries.length > 0)
                 {
@@ -361,14 +276,9 @@
             }
 
             final RawDocumentSnippet rawDocument = new RawDocumentSnippet(
-<<<<<<< HEAD
-                new Integer(hits.id(i)), doc.get(luceneSettings.titleField),
-                summary, doc.get(luceneSettings.urlField), hits.score(i));
-=======
                 new Integer(hits.id(i)), doc.get(luceneSettings.factoryConfig.titleField),
                 summary, doc.get(luceneSettings.factoryConfig.urlField), hits.score(i));
             rawDocument.setProperty(RawDocument.PROPERTY_SOURCES, SOURCES);
->>>>>>> ec545aa4
             rawDocumentConsumer.addDocument(rawDocument);
         }
     }
