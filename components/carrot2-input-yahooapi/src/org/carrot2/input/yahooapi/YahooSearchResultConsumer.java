
/*
 * Carrot2 project.
 *
 * Copyright (C) 2002-2007, Dawid Weiss, Stanisław Osiński.
 * Portions (C) Contributors listed in "carrot2.CONTRIBUTORS" file.
 * All rights reserved.
 *
 * Refer to the full license file "carrot2.LICENSE"
 * in the root folder of the repository checkout or at:
 * http://www.carrot2.org/carrot2.LICENSE
 */

package org.carrot2.input.yahooapi;

import org.carrot2.core.ProcessingException;

/**
 * A consumer receiving {@link YahooSearchResult} retrieved
 * from the result.
 *  
 * @author Dawid Weiss
 */
interface YahooSearchResultConsumer {
    public void add(final YahooSearchResult result)
        throws ProcessingException;
<<<<<<< HEAD
=======
    
    public void estimatedResultsReceived(long estimatedResults);
>>>>>>> ec545aa4
}<|MERGE_RESOLUTION|>--- conflicted
+++ resolved
@@ -24,9 +24,6 @@
 interface YahooSearchResultConsumer {
     public void add(final YahooSearchResult result)
         throws ProcessingException;
-<<<<<<< HEAD
-=======
     
     public void estimatedResultsReceived(long estimatedResults);
->>>>>>> ec545aa4
 }