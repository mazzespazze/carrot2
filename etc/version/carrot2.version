<<<<<<< HEAD
# we need the same value in a property with a unique name for website build
carrot2.version.stable=3.0

carrot2.version=${carrot2.version.stable}
=======
# we need the same value in a property with a unique name for website build
carrot2.version.head=3.1-dev

carrot2.version=${carrot2.version.head}
>>>>>>> 189299c4
<|MERGE_RESOLUTION|>--- conflicted
+++ resolved
@@ -1,11 +1,4 @@
-<<<<<<< HEAD
-# we need the same value in a property with a unique name for website build
-carrot2.version.stable=3.0
-
-carrot2.version=${carrot2.version.stable}
-=======
 # we need the same value in a property with a unique name for website build
 carrot2.version.head=3.1-dev
 
-carrot2.version=${carrot2.version.head}
->>>>>>> 189299c4
+carrot2.version=${carrot2.version.head}