--- conflicted
+++ resolved
@@ -118,221 +118,6 @@
         super.setNext(next);
         rawDocumentConsumer = (RawDocumentsConsumer) next;
     }
-<<<<<<< HEAD
-    
-    public void startProcessing(RequestContext requestContext) 
-    	throws ProcessingException {
-
-    	try {
-	    	requestContext.getRequestParameters().put(LocalInputComponent.PARAM_QUERY, this.query);
-	    	super.startProcessing(requestContext);
-	    	
-	    	if (this.query == null || "".equals(query)) {
-	    		// empty query. just return.
-	    		return;
-	    	}
-	
-		    final int resultsRequested = super.getIntFromRequestContext(requestContext,
-		            LocalInputComponent.PARAM_REQUESTED_RESULTS, 100);
-	
-		    final int startAt = super.getIntFromRequestContext(requestContext,
-		            LocalInputComponent.PARAM_START_AT, 0);
-
-		    int remaining = Math.min(resultsRequested, MAXIMUM_RESULTS);
-		    int at = startAt;
-
-		    log.info("First query using GoogleAPI (" + at + "):" + query);
-		    SearchResult result = doSearch(query, at);
-
-		    if (result == null || result.totalEstimated == 0) {
-		    	// Nothing more.
-		    	return;
-		    }
-		    pushResults(result);
-
-		    remaining = Math.min(result.totalEstimated, remaining);
-
-		    // Ok, now we know how large the result set is and how many remaining
-		    // chunks we need to download.
-		    remaining -= result.results.length;
-		    if (remaining <= 0) {
-		    	// Ok, nothing more to do.
-		    	return;
-		    }
-		    
-		    final int buckets = remaining / EXPECTED_RESULTS_PER_KEY 
-		    	+ (remaining % EXPECTED_RESULTS_PER_KEY == 0 ? 0 : 1);
-		    final SearchResult [] results = new SearchResult[buckets];
-
-		    class Counter {
-		    	int releaseCount;
-
-		    	public Counter(int releaseCount) {
-		    		this.releaseCount = releaseCount;
-		    	}
-		    	
-		    	public void done() {
-		    		synchronized (this) {
-		    			if (releaseCount > 0) {
-			    			releaseCount--;
-		    			}
-		    			if (releaseCount == 0) {
-		    				this.notifyAll();
-		    			}
-		    		}
-		    	}
-
-		    	public void blockUntilZero() throws InterruptedException {
-		    		synchronized (this) {
-		    			if (releaseCount > 0) {
-	    					this.wait();
-	    					// Assert counter is null.
-	    					if (releaseCount != 0) {
-	    						throw new RuntimeException("Counter is not zero.");
-	    					}
-		    			}
-		    		}
-		    	}
-		    }
-
-        	class Loader extends Thread {
-        		final int index;
-        		final int localAt;
-        		final Counter counter;
-
-        		public Loader(final int index, final int at, final Counter wakeup) {
-        			this.index = index;
-        			this.localAt = at;
-        			this.counter = wakeup;
-        		}
-
-        		public void run() {
-        			int acquired = -1;
-        			try {
-	        			SearchResult result;
-	        			try {
-	        				log.debug("Consecutive GoogleAPI query start (" + localAt + "):" + query);
-	        				result = doSearch(query, localAt);
-	        				acquired = result.results.length;
-	        			} catch (Throwable t) {
-	        				result = new SearchResult(t);
-	        			}
-	        			results[index] = result;
-        			} finally {
-        				log.debug("Consecutive GoogleAPI query finished (" + localAt + ":"
-        						+ acquired
-        						+ "):" + query);
-        				counter.done();
-        			}
-        		}
-        	}
-
-		    Counter c = new Counter(buckets);
-        	for (int i = 0; i < buckets; i++) {
-	        	remaining -= EXPECTED_RESULTS_PER_KEY;
-	        	at += EXPECTED_RESULTS_PER_KEY;
-
-	        	new Loader(i, at, c).start();
-        	}
-        	if (remaining > 0) {
-        		throw new RuntimeException("Assertion failed: remaining should be > 0: " + remaining);
-        	}
-        	c.blockUntilZero();
-
-        	// Check if there were any processing exceptions.
-        	for (int i = 0; i < buckets; i++) {
-        		final SearchResult sr = results[i];
-        		if (sr == null) {
-        			throw new ProcessingException("One of GoogleAPI threads did not leave any result.");
-        		}
-        		if (sr.error != null) {
-        			// Rethrow exception from background thread.
-        			throw sr.error;
-        		}
-        		// Otherwise push the result
-        		pushResults(sr);
-        	}
-	    } catch (Throwable e) {
-	    	if (e instanceof ProcessingException) {
-	    		throw (ProcessingException) e;
-	    	}
-	        throw new ProcessingException("Could not process query.", e);
-	    }
-    }
-
-    private SearchResult doSearch(final String query, final int at) throws Exception {
-    	while (true) {
-		    GoogleApiKey key = keyPool.borrowKey();
-		    GoogleSearchResultElement [] results = null;
-		    try {
-		        GoogleSearch s = new GoogleSearch();
-		        s.setKey(key.getKey());
-
-		        s.setQueryString(query);
-		        s.setStartResult(at);
-		        s.setMaxResults(EXPECTED_RESULTS_PER_KEY);
-		        s.setFilter(false); /* Similar results filtering */
-		        s.setSafeSearch(false);
-
-		        // s.setLanguageRestricts(); /* Language restricts -- lang_pl */
-		        // s.setRestrict(); /* Location restricts -- countryPL */
-	
-		        GoogleSearchResult r = s.doSearch();
-
-                log.debug("Google returned:"
-                        + " startIndex=" + r.getStartIndex()
-                        + " endIndex=" + r.getEndIndex()
-                        + " estimated=" + r.getEstimatedTotalResultsCount()
-                        + " exact=" + r.getEstimateIsExact());
-                
-		        if (r.getStartIndex() != at + 1 && r.getEndIndex() > 0) {
-                    log.warn("Start index does not match the requested one: "
-                            + r.getStartIndex() + ", should be: " + (at + 1));
-		        }
-	
-		        final int totalEstimated = r.getEstimatedTotalResultsCount();
-		        results = r.getResultElements();
-
-		        return new SearchResult(results, r.getStartIndex(), totalEstimated);
-		    } catch (Throwable t) {
-		    	if (t instanceof GoogleSearchFault) {
-		    		final String msg = ((GoogleSearchFault) t).getMessage();
-		    		if (msg.indexOf("exceeded") >= 0) {
-		    			// Limit exceeded.
-		    			log.warn("Key limit exceeded: " + key.getName());
-                        key.setInvalid(true, GoogleApiKey.WAIT_TIME_LIMIT_EXCEEDED);
-		    		} else if (msg.indexOf("Unsupported response content type") >= 0) {
-		    			// This indicates temporary Google failure.
-		    			log.warn("Temporary GoogleAPI failure on key: " + key.getName());
-		    			continue;
-		    		} else {
-		    			log.warn("Unhandled GoogleAPI exception on key: " + key.getName(), t);
-		    			key.setInvalid(true, GoogleApiKey.WAIT_TIME_UNKNOWN_PROBLEM);
-		    		}
-		    	} else {
-		    		log.warn("Unhandled doSearch exception on key: " + key.getName(), t);
-		    	}
-		    } finally {
-		    	keyPool.returnKey(key);
-		    }
-
-	    	if (keyPool.hasActiveKeys() == false) {
-	    		// No more active keys in the pool. Just bail out with an exception.
-	    		throw new ProcessingException("No more Google API keys available (please donate!)");
-	    	}
-    	}
-	}
-
-	private final void pushResults(final SearchResult searchResult) throws ProcessingException {
-        final GoogleSearchResultElement [] results = searchResult.results;
-        final int at = searchResult.at;
-
-    	for (int i = 0; i < results.length; i++) {
-    		final Integer id = new Integer(at + i);
-
-            if (this.returnedIds.containsKey(id)) {
-                continue;
-=======
 
     /**
      * Process the query.
@@ -378,30 +163,14 @@
             public void pushResults(int at, final RawDocument rawDocument) throws ProcessingException
             {
                 rawDocumentConsumer.addDocument(rawDocument);
->>>>>>> ec545aa4
             }
         };
 
         // Disable parallel mode (save keys).
         pfetcher.setParallelMode(false);
 
-<<<<<<< HEAD
-            final RawDocument rdoc = new RawDocumentBase(
-                    result.getURL(), 
-                    StringUtils.unescapeHtml(StringUtils.removeMarkup(result.getTitle())), 
-                    StringUtils.unescapeHtml(StringUtils.removeMarkup(result.getSnippet()))) {
-                public Object getId() {
-                    return id;
-                }
-            };
-            returnedIds.put(id, rdoc);
-            
-            rawDocumentConsumer.addDocument(rdoc);
-    	}
-=======
         // Run fetchers and push results.
         pfetcher.fetch();
->>>>>>> ec545aa4
     }
 
     /**
