--- conflicted
+++ resolved
@@ -1,361 +1,351 @@
-<<<<<<< HEAD
-/**
- * SourceRequest.java
- *
- * This file was auto-generated from WSDL
- * by the Apache Axis 1.4 Sep 12, 2006 (01:08:05 CEST) WSDL2Java emitter.
- */
-
-=======
 
 // Generated file. Do not edit by hand.
 
->>>>>>> 48edd2c0
-package com.microsoft.msnsearch;
-
-public class SourceRequest  implements java.io.Serializable {
-    private com.microsoft.msnsearch.SourceType source;
-
-    private int offset;
-
-    private int count;
-
-    private java.lang.String fileType;
-
-    private java.lang.String[] sortBy;
-
-    private java.lang.String[] resultFields;
-
-    private java.lang.String[] searchTagFilters;
-
-    public SourceRequest() {
-    }
-
-    public SourceRequest(
-           com.microsoft.msnsearch.SourceType source,
-           int offset,
-           int count,
-           java.lang.String fileType,
-           java.lang.String[] sortBy,
-           java.lang.String[] resultFields,
-           java.lang.String[] searchTagFilters) {
-           this.source = source;
-           this.offset = offset;
-           this.count = count;
-           this.fileType = fileType;
-           this.sortBy = sortBy;
-           this.resultFields = resultFields;
-           this.searchTagFilters = searchTagFilters;
-    }
-
-
-    /**
-     * Gets the source value for this SourceRequest.
-     * 
-     * @return source
-     */
-    public com.microsoft.msnsearch.SourceType getSource() {
-        return source;
-    }
-
-
-    /**
-     * Sets the source value for this SourceRequest.
-     * 
-     * @param source
-     */
-    public void setSource(com.microsoft.msnsearch.SourceType source) {
-        this.source = source;
-    }
-
-
-    /**
-     * Gets the offset value for this SourceRequest.
-     * 
-     * @return offset
-     */
-    public int getOffset() {
-        return offset;
-    }
-
-
-    /**
-     * Sets the offset value for this SourceRequest.
-     * 
-     * @param offset
-     */
-    public void setOffset(int offset) {
-        this.offset = offset;
-    }
-
-
-    /**
-     * Gets the count value for this SourceRequest.
-     * 
-     * @return count
-     */
-    public int getCount() {
-        return count;
-    }
-
-
-    /**
-     * Sets the count value for this SourceRequest.
-     * 
-     * @param count
-     */
-    public void setCount(int count) {
-        this.count = count;
-    }
-
-
-    /**
-     * Gets the fileType value for this SourceRequest.
-     * 
-     * @return fileType
-     */
-    public java.lang.String getFileType() {
-        return fileType;
-    }
-
-
-    /**
-     * Sets the fileType value for this SourceRequest.
-     * 
-     * @param fileType
-     */
-    public void setFileType(java.lang.String fileType) {
-        this.fileType = fileType;
-    }
-
-
-    /**
-     * Gets the sortBy value for this SourceRequest.
-     * 
-     * @return sortBy
-     */
-    public java.lang.String[] getSortBy() {
-        return sortBy;
-    }
-
-
-    /**
-     * Sets the sortBy value for this SourceRequest.
-     * 
-     * @param sortBy
-     */
-    public void setSortBy(java.lang.String[] sortBy) {
-        this.sortBy = sortBy;
-    }
-
-
-    /**
-     * Gets the resultFields value for this SourceRequest.
-     * 
-     * @return resultFields
-     */
-    public java.lang.String[] getResultFields() {
-        return resultFields;
-    }
-
-
-    /**
-     * Sets the resultFields value for this SourceRequest.
-     * 
-     * @param resultFields
-     */
-    public void setResultFields(java.lang.String[] resultFields) {
-        this.resultFields = resultFields;
-    }
-
-
-    /**
-     * Gets the searchTagFilters value for this SourceRequest.
-     * 
-     * @return searchTagFilters
-     */
-    public java.lang.String[] getSearchTagFilters() {
-        return searchTagFilters;
-    }
-
-
-    /**
-     * Sets the searchTagFilters value for this SourceRequest.
-     * 
-     * @param searchTagFilters
-     */
-    public void setSearchTagFilters(java.lang.String[] searchTagFilters) {
-        this.searchTagFilters = searchTagFilters;
-    }
-
-    private java.lang.Object __equalsCalc = null;
-    public synchronized boolean equals(java.lang.Object obj) {
-        if (!(obj instanceof SourceRequest)) return false;
-        SourceRequest other = (SourceRequest) obj;
-        if (obj == null) return false;
-        if (this == obj) return true;
-        if (__equalsCalc != null) {
-            return (__equalsCalc == obj);
-        }
-        __equalsCalc = obj;
-        boolean _equals;
-        _equals = true && 
-            ((this.source==null && other.getSource()==null) || 
-             (this.source!=null &&
-              this.source.equals(other.getSource()))) &&
-            this.offset == other.getOffset() &&
-            this.count == other.getCount() &&
-            ((this.fileType==null && other.getFileType()==null) || 
-             (this.fileType!=null &&
-              this.fileType.equals(other.getFileType()))) &&
-            ((this.sortBy==null && other.getSortBy()==null) || 
-             (this.sortBy!=null &&
-              java.util.Arrays.equals(this.sortBy, other.getSortBy()))) &&
-            ((this.resultFields==null && other.getResultFields()==null) || 
-             (this.resultFields!=null &&
-              java.util.Arrays.equals(this.resultFields, other.getResultFields()))) &&
-            ((this.searchTagFilters==null && other.getSearchTagFilters()==null) || 
-             (this.searchTagFilters!=null &&
-              java.util.Arrays.equals(this.searchTagFilters, other.getSearchTagFilters())));
-        __equalsCalc = null;
-        return _equals;
-    }
-
-    private boolean __hashCodeCalc = false;
-    public synchronized int hashCode() {
-        if (__hashCodeCalc) {
-            return 0;
-        }
-        __hashCodeCalc = true;
-        int _hashCode = 1;
-        if (getSource() != null) {
-            _hashCode += getSource().hashCode();
-        }
-        _hashCode += getOffset();
-        _hashCode += getCount();
-        if (getFileType() != null) {
-            _hashCode += getFileType().hashCode();
-        }
-        if (getSortBy() != null) {
-            for (int i=0;
-                 i<java.lang.reflect.Array.getLength(getSortBy());
-                 i++) {
-                java.lang.Object obj = java.lang.reflect.Array.get(getSortBy(), i);
-                if (obj != null &&
-                    !obj.getClass().isArray()) {
-                    _hashCode += obj.hashCode();
-                }
-            }
-        }
-        if (getResultFields() != null) {
-            for (int i=0;
-                 i<java.lang.reflect.Array.getLength(getResultFields());
-                 i++) {
-                java.lang.Object obj = java.lang.reflect.Array.get(getResultFields(), i);
-                if (obj != null &&
-                    !obj.getClass().isArray()) {
-                    _hashCode += obj.hashCode();
-                }
-            }
-        }
-        if (getSearchTagFilters() != null) {
-            for (int i=0;
-                 i<java.lang.reflect.Array.getLength(getSearchTagFilters());
-                 i++) {
-                java.lang.Object obj = java.lang.reflect.Array.get(getSearchTagFilters(), i);
-                if (obj != null &&
-                    !obj.getClass().isArray()) {
-                    _hashCode += obj.hashCode();
-                }
-            }
-        }
-        __hashCodeCalc = false;
-        return _hashCode;
-    }
-
-    // Type metadata
-    private static org.apache.axis.description.TypeDesc typeDesc =
-        new org.apache.axis.description.TypeDesc(SourceRequest.class, true);
-
-    static {
-        typeDesc.setXmlType(new javax.xml.namespace.QName("http://schemas.microsoft.com/MSNSearch/2005/09/fex", "SourceRequest"));
-        org.apache.axis.description.ElementDesc elemField = new org.apache.axis.description.ElementDesc();
-        elemField.setFieldName("source");
-        elemField.setXmlName(new javax.xml.namespace.QName("http://schemas.microsoft.com/MSNSearch/2005/09/fex", "Source"));
-        elemField.setXmlType(new javax.xml.namespace.QName("http://schemas.microsoft.com/MSNSearch/2005/09/fex", "SourceType"));
-        elemField.setNillable(false);
-        typeDesc.addFieldDesc(elemField);
-        elemField = new org.apache.axis.description.ElementDesc();
-        elemField.setFieldName("offset");
-        elemField.setXmlName(new javax.xml.namespace.QName("http://schemas.microsoft.com/MSNSearch/2005/09/fex", "Offset"));
-        elemField.setXmlType(new javax.xml.namespace.QName("http://www.w3.org/2001/XMLSchema", "int"));
-        elemField.setNillable(false);
-        typeDesc.addFieldDesc(elemField);
-        elemField = new org.apache.axis.description.ElementDesc();
-        elemField.setFieldName("count");
-        elemField.setXmlName(new javax.xml.namespace.QName("http://schemas.microsoft.com/MSNSearch/2005/09/fex", "Count"));
-        elemField.setXmlType(new javax.xml.namespace.QName("http://www.w3.org/2001/XMLSchema", "int"));
-        elemField.setNillable(false);
-        typeDesc.addFieldDesc(elemField);
-        elemField = new org.apache.axis.description.ElementDesc();
-        elemField.setFieldName("fileType");
-        elemField.setXmlName(new javax.xml.namespace.QName("http://schemas.microsoft.com/MSNSearch/2005/09/fex", "FileType"));
-        elemField.setXmlType(new javax.xml.namespace.QName("http://www.w3.org/2001/XMLSchema", "string"));
-        elemField.setMinOccurs(0);
-        elemField.setNillable(false);
-        typeDesc.addFieldDesc(elemField);
-        elemField = new org.apache.axis.description.ElementDesc();
-        elemField.setFieldName("sortBy");
-        elemField.setXmlName(new javax.xml.namespace.QName("http://schemas.microsoft.com/MSNSearch/2005/09/fex", "SortBy"));
-        elemField.setXmlType(new javax.xml.namespace.QName("http://schemas.microsoft.com/MSNSearch/2005/09/fex", "SortByType"));
-        elemField.setMinOccurs(0);
-        elemField.setNillable(false);
-        typeDesc.addFieldDesc(elemField);
-        elemField = new org.apache.axis.description.ElementDesc();
-        elemField.setFieldName("resultFields");
-        elemField.setXmlName(new javax.xml.namespace.QName("http://schemas.microsoft.com/MSNSearch/2005/09/fex", "ResultFields"));
-        elemField.setXmlType(new javax.xml.namespace.QName("http://schemas.microsoft.com/MSNSearch/2005/09/fex", "ResultFieldMask"));
-        elemField.setNillable(false);
-        typeDesc.addFieldDesc(elemField);
-        elemField = new org.apache.axis.description.ElementDesc();
-        elemField.setFieldName("searchTagFilters");
-        elemField.setXmlName(new javax.xml.namespace.QName("http://schemas.microsoft.com/MSNSearch/2005/09/fex", "SearchTagFilters"));
-        elemField.setXmlType(new javax.xml.namespace.QName("http://www.w3.org/2001/XMLSchema", "string"));
-        elemField.setMinOccurs(0);
-        elemField.setNillable(false);
-        elemField.setItemQName(new javax.xml.namespace.QName("http://schemas.microsoft.com/MSNSearch/2005/09/fex", "string"));
-        typeDesc.addFieldDesc(elemField);
-    }
-
-    /**
-     * Return type metadata object
-     */
-    public static org.apache.axis.description.TypeDesc getTypeDesc() {
-        return typeDesc;
-    }
-
-    /**
-     * Get Custom Serializer
-     */
-    public static org.apache.axis.encoding.Serializer getSerializer(
-           java.lang.String mechType, 
-           java.lang.Class _javaType,  
-           javax.xml.namespace.QName _xmlType) {
-        return 
-          new  org.apache.axis.encoding.ser.BeanSerializer(
-            _javaType, _xmlType, typeDesc);
-    }
-
-    /**
-     * Get Custom Deserializer
-     */
-    public static org.apache.axis.encoding.Deserializer getDeserializer(
-           java.lang.String mechType, 
-           java.lang.Class _javaType,  
-           javax.xml.namespace.QName _xmlType) {
-        return 
-          new  org.apache.axis.encoding.ser.BeanDeserializer(
-            _javaType, _xmlType, typeDesc);
-    }
-
-}
+package com.microsoft.msnsearch;
+
+public class SourceRequest  implements java.io.Serializable {
+    private com.microsoft.msnsearch.SourceType source;
+
+    private int offset;
+
+    private int count;
+
+    private java.lang.String fileType;
+
+    private java.lang.String[] sortBy;
+
+    private java.lang.String[] resultFields;
+
+    private java.lang.String[] searchTagFilters;
+
+    public SourceRequest() {
+    }
+
+    public SourceRequest(
+           com.microsoft.msnsearch.SourceType source,
+           int offset,
+           int count,
+           java.lang.String fileType,
+           java.lang.String[] sortBy,
+           java.lang.String[] resultFields,
+           java.lang.String[] searchTagFilters) {
+           this.source = source;
+           this.offset = offset;
+           this.count = count;
+           this.fileType = fileType;
+           this.sortBy = sortBy;
+           this.resultFields = resultFields;
+           this.searchTagFilters = searchTagFilters;
+    }
+
+
+    /**
+     * Gets the source value for this SourceRequest.
+     * 
+     * @return source
+     */
+    public com.microsoft.msnsearch.SourceType getSource() {
+        return source;
+    }
+
+
+    /**
+     * Sets the source value for this SourceRequest.
+     * 
+     * @param source
+     */
+    public void setSource(com.microsoft.msnsearch.SourceType source) {
+        this.source = source;
+    }
+
+
+    /**
+     * Gets the offset value for this SourceRequest.
+     * 
+     * @return offset
+     */
+    public int getOffset() {
+        return offset;
+    }
+
+
+    /**
+     * Sets the offset value for this SourceRequest.
+     * 
+     * @param offset
+     */
+    public void setOffset(int offset) {
+        this.offset = offset;
+    }
+
+
+    /**
+     * Gets the count value for this SourceRequest.
+     * 
+     * @return count
+     */
+    public int getCount() {
+        return count;
+    }
+
+
+    /**
+     * Sets the count value for this SourceRequest.
+     * 
+     * @param count
+     */
+    public void setCount(int count) {
+        this.count = count;
+    }
+
+
+    /**
+     * Gets the fileType value for this SourceRequest.
+     * 
+     * @return fileType
+     */
+    public java.lang.String getFileType() {
+        return fileType;
+    }
+
+
+    /**
+     * Sets the fileType value for this SourceRequest.
+     * 
+     * @param fileType
+     */
+    public void setFileType(java.lang.String fileType) {
+        this.fileType = fileType;
+    }
+
+
+    /**
+     * Gets the sortBy value for this SourceRequest.
+     * 
+     * @return sortBy
+     */
+    public java.lang.String[] getSortBy() {
+        return sortBy;
+    }
+
+
+    /**
+     * Sets the sortBy value for this SourceRequest.
+     * 
+     * @param sortBy
+     */
+    public void setSortBy(java.lang.String[] sortBy) {
+        this.sortBy = sortBy;
+    }
+
+
+    /**
+     * Gets the resultFields value for this SourceRequest.
+     * 
+     * @return resultFields
+     */
+    public java.lang.String[] getResultFields() {
+        return resultFields;
+    }
+
+
+    /**
+     * Sets the resultFields value for this SourceRequest.
+     * 
+     * @param resultFields
+     */
+    public void setResultFields(java.lang.String[] resultFields) {
+        this.resultFields = resultFields;
+    }
+
+
+    /**
+     * Gets the searchTagFilters value for this SourceRequest.
+     * 
+     * @return searchTagFilters
+     */
+    public java.lang.String[] getSearchTagFilters() {
+        return searchTagFilters;
+    }
+
+
+    /**
+     * Sets the searchTagFilters value for this SourceRequest.
+     * 
+     * @param searchTagFilters
+     */
+    public void setSearchTagFilters(java.lang.String[] searchTagFilters) {
+        this.searchTagFilters = searchTagFilters;
+    }
+
+    private java.lang.Object __equalsCalc = null;
+    public synchronized boolean equals(java.lang.Object obj) {
+        if (!(obj instanceof SourceRequest)) return false;
+        SourceRequest other = (SourceRequest) obj;
+        if (obj == null) return false;
+        if (this == obj) return true;
+        if (__equalsCalc != null) {
+            return (__equalsCalc == obj);
+        }
+        __equalsCalc = obj;
+        boolean _equals;
+        _equals = true && 
+            ((this.source==null && other.getSource()==null) || 
+             (this.source!=null &&
+              this.source.equals(other.getSource()))) &&
+            this.offset == other.getOffset() &&
+            this.count == other.getCount() &&
+            ((this.fileType==null && other.getFileType()==null) || 
+             (this.fileType!=null &&
+              this.fileType.equals(other.getFileType()))) &&
+            ((this.sortBy==null && other.getSortBy()==null) || 
+             (this.sortBy!=null &&
+              java.util.Arrays.equals(this.sortBy, other.getSortBy()))) &&
+            ((this.resultFields==null && other.getResultFields()==null) || 
+             (this.resultFields!=null &&
+              java.util.Arrays.equals(this.resultFields, other.getResultFields()))) &&
+            ((this.searchTagFilters==null && other.getSearchTagFilters()==null) || 
+             (this.searchTagFilters!=null &&
+              java.util.Arrays.equals(this.searchTagFilters, other.getSearchTagFilters())));
+        __equalsCalc = null;
+        return _equals;
+    }
+
+    private boolean __hashCodeCalc = false;
+    public synchronized int hashCode() {
+        if (__hashCodeCalc) {
+            return 0;
+        }
+        __hashCodeCalc = true;
+        int _hashCode = 1;
+        if (getSource() != null) {
+            _hashCode += getSource().hashCode();
+        }
+        _hashCode += getOffset();
+        _hashCode += getCount();
+        if (getFileType() != null) {
+            _hashCode += getFileType().hashCode();
+        }
+        if (getSortBy() != null) {
+            for (int i=0;
+                 i<java.lang.reflect.Array.getLength(getSortBy());
+                 i++) {
+                java.lang.Object obj = java.lang.reflect.Array.get(getSortBy(), i);
+                if (obj != null &&
+                    !obj.getClass().isArray()) {
+                    _hashCode += obj.hashCode();
+                }
+            }
+        }
+        if (getResultFields() != null) {
+            for (int i=0;
+                 i<java.lang.reflect.Array.getLength(getResultFields());
+                 i++) {
+                java.lang.Object obj = java.lang.reflect.Array.get(getResultFields(), i);
+                if (obj != null &&
+                    !obj.getClass().isArray()) {
+                    _hashCode += obj.hashCode();
+                }
+            }
+        }
+        if (getSearchTagFilters() != null) {
+            for (int i=0;
+                 i<java.lang.reflect.Array.getLength(getSearchTagFilters());
+                 i++) {
+                java.lang.Object obj = java.lang.reflect.Array.get(getSearchTagFilters(), i);
+                if (obj != null &&
+                    !obj.getClass().isArray()) {
+                    _hashCode += obj.hashCode();
+                }
+            }
+        }
+        __hashCodeCalc = false;
+        return _hashCode;
+    }
+
+    // Type metadata
+    private static org.apache.axis.description.TypeDesc typeDesc =
+        new org.apache.axis.description.TypeDesc(SourceRequest.class, true);
+
+    static {
+        typeDesc.setXmlType(new javax.xml.namespace.QName("http://schemas.microsoft.com/MSNSearch/2005/09/fex", "SourceRequest"));
+        org.apache.axis.description.ElementDesc elemField = new org.apache.axis.description.ElementDesc();
+        elemField.setFieldName("source");
+        elemField.setXmlName(new javax.xml.namespace.QName("http://schemas.microsoft.com/MSNSearch/2005/09/fex", "Source"));
+        elemField.setXmlType(new javax.xml.namespace.QName("http://schemas.microsoft.com/MSNSearch/2005/09/fex", "SourceType"));
+        elemField.setNillable(false);
+        typeDesc.addFieldDesc(elemField);
+        elemField = new org.apache.axis.description.ElementDesc();
+        elemField.setFieldName("offset");
+        elemField.setXmlName(new javax.xml.namespace.QName("http://schemas.microsoft.com/MSNSearch/2005/09/fex", "Offset"));
+        elemField.setXmlType(new javax.xml.namespace.QName("http://www.w3.org/2001/XMLSchema", "int"));
+        elemField.setNillable(false);
+        typeDesc.addFieldDesc(elemField);
+        elemField = new org.apache.axis.description.ElementDesc();
+        elemField.setFieldName("count");
+        elemField.setXmlName(new javax.xml.namespace.QName("http://schemas.microsoft.com/MSNSearch/2005/09/fex", "Count"));
+        elemField.setXmlType(new javax.xml.namespace.QName("http://www.w3.org/2001/XMLSchema", "int"));
+        elemField.setNillable(false);
+        typeDesc.addFieldDesc(elemField);
+        elemField = new org.apache.axis.description.ElementDesc();
+        elemField.setFieldName("fileType");
+        elemField.setXmlName(new javax.xml.namespace.QName("http://schemas.microsoft.com/MSNSearch/2005/09/fex", "FileType"));
+        elemField.setXmlType(new javax.xml.namespace.QName("http://www.w3.org/2001/XMLSchema", "string"));
+        elemField.setMinOccurs(0);
+        elemField.setNillable(false);
+        typeDesc.addFieldDesc(elemField);
+        elemField = new org.apache.axis.description.ElementDesc();
+        elemField.setFieldName("sortBy");
+        elemField.setXmlName(new javax.xml.namespace.QName("http://schemas.microsoft.com/MSNSearch/2005/09/fex", "SortBy"));
+        elemField.setXmlType(new javax.xml.namespace.QName("http://schemas.microsoft.com/MSNSearch/2005/09/fex", "SortByType"));
+        elemField.setMinOccurs(0);
+        elemField.setNillable(false);
+        typeDesc.addFieldDesc(elemField);
+        elemField = new org.apache.axis.description.ElementDesc();
+        elemField.setFieldName("resultFields");
+        elemField.setXmlName(new javax.xml.namespace.QName("http://schemas.microsoft.com/MSNSearch/2005/09/fex", "ResultFields"));
+        elemField.setXmlType(new javax.xml.namespace.QName("http://schemas.microsoft.com/MSNSearch/2005/09/fex", "ResultFieldMask"));
+        elemField.setNillable(false);
+        typeDesc.addFieldDesc(elemField);
+        elemField = new org.apache.axis.description.ElementDesc();
+        elemField.setFieldName("searchTagFilters");
+        elemField.setXmlName(new javax.xml.namespace.QName("http://schemas.microsoft.com/MSNSearch/2005/09/fex", "SearchTagFilters"));
+        elemField.setXmlType(new javax.xml.namespace.QName("http://www.w3.org/2001/XMLSchema", "string"));
+        elemField.setMinOccurs(0);
+        elemField.setNillable(false);
+        elemField.setItemQName(new javax.xml.namespace.QName("http://schemas.microsoft.com/MSNSearch/2005/09/fex", "string"));
+        typeDesc.addFieldDesc(elemField);
+    }
+
+    /**
+     * Return type metadata object
+     */
+    public static org.apache.axis.description.TypeDesc getTypeDesc() {
+        return typeDesc;
+    }
+
+    /**
+     * Get Custom Serializer
+     */
+    public static org.apache.axis.encoding.Serializer getSerializer(
+           java.lang.String mechType, 
+           java.lang.Class _javaType,  
+           javax.xml.namespace.QName _xmlType) {
+        return 
+          new  org.apache.axis.encoding.ser.BeanSerializer(
+            _javaType, _xmlType, typeDesc);
+    }
+
+    /**
+     * Get Custom Deserializer
+     */
+    public static org.apache.axis.encoding.Deserializer getDeserializer(
+           java.lang.String mechType, 
+           java.lang.Class _javaType,  
+           javax.xml.namespace.QName _xmlType) {
+        return 
+          new  org.apache.axis.encoding.ser.BeanDeserializer(
+            _javaType, _xmlType, typeDesc);
+    }
+
+}