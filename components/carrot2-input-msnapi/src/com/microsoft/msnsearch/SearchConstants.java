<<<<<<< HEAD
/**
 * SearchConstants.java
 *
 * This file was auto-generated from WSDL
 * by the Apache Axis 1.4 Sep 12, 2006 (01:08:05 CEST) WSDL2Java emitter.
 */

=======

// Generated file. Do not edit by hand.

>>>>>>> 48edd2c0
package com.microsoft.msnsearch;

public class SearchConstants  implements java.io.Serializable {
    private java.lang.String markBegin;

    private java.lang.String markEnd;

    public SearchConstants() {
    }

    public SearchConstants(
           java.lang.String markBegin,
           java.lang.String markEnd) {
           this.markBegin = markBegin;
           this.markEnd = markEnd;
    }


    /**
     * Gets the markBegin value for this SearchConstants.
     * 
     * @return markBegin
     */
    public java.lang.String getMarkBegin() {
        return markBegin;
    }


    /**
     * Sets the markBegin value for this SearchConstants.
     * 
     * @param markBegin
     */
    public void setMarkBegin(java.lang.String markBegin) {
        this.markBegin = markBegin;
    }


    /**
     * Gets the markEnd value for this SearchConstants.
     * 
     * @return markEnd
     */
    public java.lang.String getMarkEnd() {
        return markEnd;
    }


    /**
     * Sets the markEnd value for this SearchConstants.
     * 
     * @param markEnd
     */
    public void setMarkEnd(java.lang.String markEnd) {
        this.markEnd = markEnd;
    }

    private java.lang.Object __equalsCalc = null;
    public synchronized boolean equals(java.lang.Object obj) {
        if (!(obj instanceof SearchConstants)) return false;
        SearchConstants other = (SearchConstants) obj;
        if (obj == null) return false;
        if (this == obj) return true;
        if (__equalsCalc != null) {
            return (__equalsCalc == obj);
        }
        __equalsCalc = obj;
        boolean _equals;
        _equals = true && 
            ((this.markBegin==null && other.getMarkBegin()==null) || 
             (this.markBegin!=null &&
              this.markBegin.equals(other.getMarkBegin()))) &&
            ((this.markEnd==null && other.getMarkEnd()==null) || 
             (this.markEnd!=null &&
              this.markEnd.equals(other.getMarkEnd())));
        __equalsCalc = null;
        return _equals;
    }

    private boolean __hashCodeCalc = false;
    public synchronized int hashCode() {
        if (__hashCodeCalc) {
            return 0;
        }
        __hashCodeCalc = true;
        int _hashCode = 1;
        if (getMarkBegin() != null) {
            _hashCode += getMarkBegin().hashCode();
        }
        if (getMarkEnd() != null) {
            _hashCode += getMarkEnd().hashCode();
        }
        __hashCodeCalc = false;
        return _hashCode;
    }

    // Type metadata
    private static org.apache.axis.description.TypeDesc typeDesc =
        new org.apache.axis.description.TypeDesc(SearchConstants.class, true);

    static {
        typeDesc.setXmlType(new javax.xml.namespace.QName("http://schemas.microsoft.com/MSNSearch/2005/09/fex", "SearchConstants"));
        org.apache.axis.description.ElementDesc elemField = new org.apache.axis.description.ElementDesc();
        elemField.setFieldName("markBegin");
        elemField.setXmlName(new javax.xml.namespace.QName("http://schemas.microsoft.com/MSNSearch/2005/09/fex", "MarkBegin"));
        elemField.setXmlType(new javax.xml.namespace.QName("http://www.w3.org/2001/XMLSchema", "string"));
        elemField.setMinOccurs(0);
        elemField.setNillable(false);
        typeDesc.addFieldDesc(elemField);
        elemField = new org.apache.axis.description.ElementDesc();
        elemField.setFieldName("markEnd");
        elemField.setXmlName(new javax.xml.namespace.QName("http://schemas.microsoft.com/MSNSearch/2005/09/fex", "MarkEnd"));
        elemField.setXmlType(new javax.xml.namespace.QName("http://www.w3.org/2001/XMLSchema", "string"));
        elemField.setMinOccurs(0);
        elemField.setNillable(false);
        typeDesc.addFieldDesc(elemField);
    }

    /**
     * Return type metadata object
     */
    public static org.apache.axis.description.TypeDesc getTypeDesc() {
        return typeDesc;
    }

    /**
     * Get Custom Serializer
     */
    public static org.apache.axis.encoding.Serializer getSerializer(
           java.lang.String mechType, 
           java.lang.Class _javaType,  
           javax.xml.namespace.QName _xmlType) {
        return 
          new  org.apache.axis.encoding.ser.BeanSerializer(
            _javaType, _xmlType, typeDesc);
    }

    /**
     * Get Custom Deserializer
     */
    public static org.apache.axis.encoding.Deserializer getDeserializer(
           java.lang.String mechType, 
           java.lang.Class _javaType,  
           javax.xml.namespace.QName _xmlType) {
        return 
          new  org.apache.axis.encoding.ser.BeanDeserializer(
            _javaType, _xmlType, typeDesc);
    }

}
<|MERGE_RESOLUTION|>--- conflicted
+++ resolved
@@ -1,163 +1,153 @@
-<<<<<<< HEAD
-/**
- * SearchConstants.java
- *
- * This file was auto-generated from WSDL
- * by the Apache Axis 1.4 Sep 12, 2006 (01:08:05 CEST) WSDL2Java emitter.
- */
-
-=======
 
 // Generated file. Do not edit by hand.
 
->>>>>>> 48edd2c0
-package com.microsoft.msnsearch;
-
-public class SearchConstants  implements java.io.Serializable {
-    private java.lang.String markBegin;
-
-    private java.lang.String markEnd;
-
-    public SearchConstants() {
-    }
-
-    public SearchConstants(
-           java.lang.String markBegin,
-           java.lang.String markEnd) {
-           this.markBegin = markBegin;
-           this.markEnd = markEnd;
-    }
-
-
-    /**
-     * Gets the markBegin value for this SearchConstants.
-     * 
-     * @return markBegin
-     */
-    public java.lang.String getMarkBegin() {
-        return markBegin;
-    }
-
-
-    /**
-     * Sets the markBegin value for this SearchConstants.
-     * 
-     * @param markBegin
-     */
-    public void setMarkBegin(java.lang.String markBegin) {
-        this.markBegin = markBegin;
-    }
-
-
-    /**
-     * Gets the markEnd value for this SearchConstants.
-     * 
-     * @return markEnd
-     */
-    public java.lang.String getMarkEnd() {
-        return markEnd;
-    }
-
-
-    /**
-     * Sets the markEnd value for this SearchConstants.
-     * 
-     * @param markEnd
-     */
-    public void setMarkEnd(java.lang.String markEnd) {
-        this.markEnd = markEnd;
-    }
-
-    private java.lang.Object __equalsCalc = null;
-    public synchronized boolean equals(java.lang.Object obj) {
-        if (!(obj instanceof SearchConstants)) return false;
-        SearchConstants other = (SearchConstants) obj;
-        if (obj == null) return false;
-        if (this == obj) return true;
-        if (__equalsCalc != null) {
-            return (__equalsCalc == obj);
-        }
-        __equalsCalc = obj;
-        boolean _equals;
-        _equals = true && 
-            ((this.markBegin==null && other.getMarkBegin()==null) || 
-             (this.markBegin!=null &&
-              this.markBegin.equals(other.getMarkBegin()))) &&
-            ((this.markEnd==null && other.getMarkEnd()==null) || 
-             (this.markEnd!=null &&
-              this.markEnd.equals(other.getMarkEnd())));
-        __equalsCalc = null;
-        return _equals;
-    }
-
-    private boolean __hashCodeCalc = false;
-    public synchronized int hashCode() {
-        if (__hashCodeCalc) {
-            return 0;
-        }
-        __hashCodeCalc = true;
-        int _hashCode = 1;
-        if (getMarkBegin() != null) {
-            _hashCode += getMarkBegin().hashCode();
-        }
-        if (getMarkEnd() != null) {
-            _hashCode += getMarkEnd().hashCode();
-        }
-        __hashCodeCalc = false;
-        return _hashCode;
-    }
-
-    // Type metadata
-    private static org.apache.axis.description.TypeDesc typeDesc =
-        new org.apache.axis.description.TypeDesc(SearchConstants.class, true);
-
-    static {
-        typeDesc.setXmlType(new javax.xml.namespace.QName("http://schemas.microsoft.com/MSNSearch/2005/09/fex", "SearchConstants"));
-        org.apache.axis.description.ElementDesc elemField = new org.apache.axis.description.ElementDesc();
-        elemField.setFieldName("markBegin");
-        elemField.setXmlName(new javax.xml.namespace.QName("http://schemas.microsoft.com/MSNSearch/2005/09/fex", "MarkBegin"));
-        elemField.setXmlType(new javax.xml.namespace.QName("http://www.w3.org/2001/XMLSchema", "string"));
-        elemField.setMinOccurs(0);
-        elemField.setNillable(false);
-        typeDesc.addFieldDesc(elemField);
-        elemField = new org.apache.axis.description.ElementDesc();
-        elemField.setFieldName("markEnd");
-        elemField.setXmlName(new javax.xml.namespace.QName("http://schemas.microsoft.com/MSNSearch/2005/09/fex", "MarkEnd"));
-        elemField.setXmlType(new javax.xml.namespace.QName("http://www.w3.org/2001/XMLSchema", "string"));
-        elemField.setMinOccurs(0);
-        elemField.setNillable(false);
-        typeDesc.addFieldDesc(elemField);
-    }
-
-    /**
-     * Return type metadata object
-     */
-    public static org.apache.axis.description.TypeDesc getTypeDesc() {
-        return typeDesc;
-    }
-
-    /**
-     * Get Custom Serializer
-     */
-    public static org.apache.axis.encoding.Serializer getSerializer(
-           java.lang.String mechType, 
-           java.lang.Class _javaType,  
-           javax.xml.namespace.QName _xmlType) {
-        return 
-          new  org.apache.axis.encoding.ser.BeanSerializer(
-            _javaType, _xmlType, typeDesc);
-    }
-
-    /**
-     * Get Custom Deserializer
-     */
-    public static org.apache.axis.encoding.Deserializer getDeserializer(
-           java.lang.String mechType, 
-           java.lang.Class _javaType,  
-           javax.xml.namespace.QName _xmlType) {
-        return 
-          new  org.apache.axis.encoding.ser.BeanDeserializer(
-            _javaType, _xmlType, typeDesc);
-    }
-
-}
+package com.microsoft.msnsearch;
+
+public class SearchConstants  implements java.io.Serializable {
+    private java.lang.String markBegin;
+
+    private java.lang.String markEnd;
+
+    public SearchConstants() {
+    }
+
+    public SearchConstants(
+           java.lang.String markBegin,
+           java.lang.String markEnd) {
+           this.markBegin = markBegin;
+           this.markEnd = markEnd;
+    }
+
+
+    /**
+     * Gets the markBegin value for this SearchConstants.
+     * 
+     * @return markBegin
+     */
+    public java.lang.String getMarkBegin() {
+        return markBegin;
+    }
+
+
+    /**
+     * Sets the markBegin value for this SearchConstants.
+     * 
+     * @param markBegin
+     */
+    public void setMarkBegin(java.lang.String markBegin) {
+        this.markBegin = markBegin;
+    }
+
+
+    /**
+     * Gets the markEnd value for this SearchConstants.
+     * 
+     * @return markEnd
+     */
+    public java.lang.String getMarkEnd() {
+        return markEnd;
+    }
+
+
+    /**
+     * Sets the markEnd value for this SearchConstants.
+     * 
+     * @param markEnd
+     */
+    public void setMarkEnd(java.lang.String markEnd) {
+        this.markEnd = markEnd;
+    }
+
+    private java.lang.Object __equalsCalc = null;
+    public synchronized boolean equals(java.lang.Object obj) {
+        if (!(obj instanceof SearchConstants)) return false;
+        SearchConstants other = (SearchConstants) obj;
+        if (obj == null) return false;
+        if (this == obj) return true;
+        if (__equalsCalc != null) {
+            return (__equalsCalc == obj);
+        }
+        __equalsCalc = obj;
+        boolean _equals;
+        _equals = true && 
+            ((this.markBegin==null && other.getMarkBegin()==null) || 
+             (this.markBegin!=null &&
+              this.markBegin.equals(other.getMarkBegin()))) &&
+            ((this.markEnd==null && other.getMarkEnd()==null) || 
+             (this.markEnd!=null &&
+              this.markEnd.equals(other.getMarkEnd())));
+        __equalsCalc = null;
+        return _equals;
+    }
+
+    private boolean __hashCodeCalc = false;
+    public synchronized int hashCode() {
+        if (__hashCodeCalc) {
+            return 0;
+        }
+        __hashCodeCalc = true;
+        int _hashCode = 1;
+        if (getMarkBegin() != null) {
+            _hashCode += getMarkBegin().hashCode();
+        }
+        if (getMarkEnd() != null) {
+            _hashCode += getMarkEnd().hashCode();
+        }
+        __hashCodeCalc = false;
+        return _hashCode;
+    }
+
+    // Type metadata
+    private static org.apache.axis.description.TypeDesc typeDesc =
+        new org.apache.axis.description.TypeDesc(SearchConstants.class, true);
+
+    static {
+        typeDesc.setXmlType(new javax.xml.namespace.QName("http://schemas.microsoft.com/MSNSearch/2005/09/fex", "SearchConstants"));
+        org.apache.axis.description.ElementDesc elemField = new org.apache.axis.description.ElementDesc();
+        elemField.setFieldName("markBegin");
+        elemField.setXmlName(new javax.xml.namespace.QName("http://schemas.microsoft.com/MSNSearch/2005/09/fex", "MarkBegin"));
+        elemField.setXmlType(new javax.xml.namespace.QName("http://www.w3.org/2001/XMLSchema", "string"));
+        elemField.setMinOccurs(0);
+        elemField.setNillable(false);
+        typeDesc.addFieldDesc(elemField);
+        elemField = new org.apache.axis.description.ElementDesc();
+        elemField.setFieldName("markEnd");
+        elemField.setXmlName(new javax.xml.namespace.QName("http://schemas.microsoft.com/MSNSearch/2005/09/fex", "MarkEnd"));
+        elemField.setXmlType(new javax.xml.namespace.QName("http://www.w3.org/2001/XMLSchema", "string"));
+        elemField.setMinOccurs(0);
+        elemField.setNillable(false);
+        typeDesc.addFieldDesc(elemField);
+    }
+
+    /**
+     * Return type metadata object
+     */
+    public static org.apache.axis.description.TypeDesc getTypeDesc() {
+        return typeDesc;
+    }
+
+    /**
+     * Get Custom Serializer
+     */
+    public static org.apache.axis.encoding.Serializer getSerializer(
+           java.lang.String mechType, 
+           java.lang.Class _javaType,  
+           javax.xml.namespace.QName _xmlType) {
+        return 
+          new  org.apache.axis.encoding.ser.BeanSerializer(
+            _javaType, _xmlType, typeDesc);
+    }
+
+    /**
+     * Get Custom Deserializer
+     */
+    public static org.apache.axis.encoding.Deserializer getDeserializer(
+           java.lang.String mechType, 
+           java.lang.Class _javaType,  
+           javax.xml.namespace.QName _xmlType) {
+        return 
+          new  org.apache.axis.encoding.ser.BeanDeserializer(
+            _javaType, _xmlType, typeDesc);
+    }
+
+}