
Major functions and bug fixes
-----------------------------

[C]:      #  Bugfix
          +  new feature
          o  minor feature, update or fix.

Version  [C] Information

HEAD
<<<<<<< HEAD
=======
          See status in JIRA:
          http://issues.carrot2.org/secure/ReleaseNote.jspa?version=10010&styleName=Html&projectId=10000

2.1-RC1   SVN:1928

          See JIRA:
          http://issues.carrot2.org/secure/ReleaseNote.jspa?projectId=10000&styleName=Html&version=10001
>>>>>>> ec545aa4

2.0.2     SVN:1541

          o  License text update (annual).

2.0.1     SVN:1532

          #  Fixed minor browser display problems (font size).
          
          #  Build file fixes.
          
          o  Update of Microsoft WSDL file.
          
          o  Contractions and new words added to stopwords list.

2.0       SVN:1466

          +  Added an input component to MSN Search

2.0-RC3

          +  Added referrer check.

          o  Entity decoding switched to apache-commons-lang 
          
          o  Implemented regexp-based Yahoo API XML parser

2.0-RC2   SVN:1435

          +  Added an Example explaining API use.

          +  Added Lucene input process for local indices (demo browser)

          +  Added compression filter to the demo webapp
          
          +  Added correct (implementing flush()) implementation of GZIP and Deflate streams
             based on jzlib

          o  Refactoring of package names. Carrot2 now uses org.carrot2.* packages.
             THIS REFACTORING INCLUDES CORE CLASSES, so any code using C2 must be recompiled.

          o  Progress page for the webapp demo (D).

          o  Updated JARs of projects used in Carrot2.

          #  Snowball stemmers were quite old. King's was stemmed into King' for example. 
             Upgrade fixes that problem.
          
          o  Build system improvements (speed).

          +  Demo web application using local interfaces. Initial version.
          
          o  Core classes refactoring. Several classes removed or slightly redesigned to simplify 
             code.

          #  Snowball stemmers were quite old. King's was stemmed into King' for example. 
             Upgrade fixes that problem.
          
          +  Local interface to FuzzyAnts added.

          +  Added proguard obfuscation infrastructure.

          #  The cache in demo application did not work properly for input components
             with the same input component class customizable by parameters set in the constructor
             (such as the opensearch). An explicit equivalence class object 
             is now required in the RawDocumentProducerCacheWrapper.

          +  Added carrot2-input-opensearch input component, contributed by Julien Nioche.

1.0.2     (svn version: 1000) I thought it's a good Subversion number to release
             a minor update. The update includes a few fixes to the demo application
             and will not be officially released on SourceForge (with this we will
             wait until some functionality is added).

          +  Added initial version of HAOG clustering algorithm.

1.0.1

          +  Added speed/ performance button to the demo application.

          #  Implemented a workaround for issues with long text sequences in cluster label
             display.

          +  STC clustering component refactored. Adopted for the local pipeline 
             (tokenizer, case normalization). Remote version uses embedded local
             controller.

          o  Added 'identity' XSLT argument to carrot2-input-xml.

          #  YahooAPI input occasionally threw an exception due to incorrect result from Yahoo.
             A workaround is not to throw an exception at all -- YahooAPI isn't stable enough to
             rely on it. 

1.0          We're putting a label on the, otherwise stable for a long time, code. Release 1.0
             also brings a refactored local demo/tuning application and several minor technical
             enhancements.<|MERGE_RESOLUTION|>--- conflicted
+++ resolved
@@ -9,8 +9,6 @@
 Version  [C] Information
 
 HEAD
-<<<<<<< HEAD
-=======
           See status in JIRA:
           http://issues.carrot2.org/secure/ReleaseNote.jspa?version=10010&styleName=Html&projectId=10000
 
@@ -18,7 +16,6 @@
 
           See JIRA:
           http://issues.carrot2.org/secure/ReleaseNote.jspa?projectId=10000&styleName=Html&version=10001
->>>>>>> ec545aa4
 
 2.0.2     SVN:1541
 
