<<<<<<< HEAD
/**
 * MSNSearchServiceLocator.java
 *
 * This file was auto-generated from WSDL
 * by the Apache Axis 1.4 Sep 12, 2006 (01:08:05 CEST) WSDL2Java emitter.
 */

=======

// Generated file. Do not edit by hand.

>>>>>>> 48edd2c0
package com.microsoft.msnsearch;

public class MSNSearchServiceLocator extends org.apache.axis.client.Service implements com.microsoft.msnsearch.MSNSearchService {

    public MSNSearchServiceLocator() {
    }


    public MSNSearchServiceLocator(org.apache.axis.EngineConfiguration config) {
        super(config);
    }

    public MSNSearchServiceLocator(java.lang.String wsdlLoc, javax.xml.namespace.QName sName) throws javax.xml.rpc.ServiceException {
        super(wsdlLoc, sName);
    }

    // Use to get a proxy class for MSNSearchPort
    private java.lang.String MSNSearchPort_address = "http://soap.search.live.com:80/webservices.asmx";

    public java.lang.String getMSNSearchPortAddress() {
        return MSNSearchPort_address;
    }

    // The WSDD service name defaults to the port name.
    private java.lang.String MSNSearchPortWSDDServiceName = "MSNSearchPort";

    public java.lang.String getMSNSearchPortWSDDServiceName() {
        return MSNSearchPortWSDDServiceName;
    }

    public void setMSNSearchPortWSDDServiceName(java.lang.String name) {
        MSNSearchPortWSDDServiceName = name;
    }

    public com.microsoft.msnsearch.MSNSearchPortType getMSNSearchPort() throws javax.xml.rpc.ServiceException {
       java.net.URL endpoint;
        try {
            endpoint = new java.net.URL(MSNSearchPort_address);
        }
        catch (java.net.MalformedURLException e) {
            throw new javax.xml.rpc.ServiceException(e);
        }
        return getMSNSearchPort(endpoint);
    }

    public com.microsoft.msnsearch.MSNSearchPortType getMSNSearchPort(java.net.URL portAddress) throws javax.xml.rpc.ServiceException {
        try {
            com.microsoft.msnsearch.MSNSearchPortBindingStub _stub = new com.microsoft.msnsearch.MSNSearchPortBindingStub(portAddress, this);
            _stub.setPortName(getMSNSearchPortWSDDServiceName());
            return _stub;
        }
        catch (org.apache.axis.AxisFault e) {
            return null;
        }
    }

    public void setMSNSearchPortEndpointAddress(java.lang.String address) {
        MSNSearchPort_address = address;
    }

    /**
     * For the given interface, get the stub implementation.
     * If this service has no port for the given interface,
     * then ServiceException is thrown.
     */
    public java.rmi.Remote getPort(Class serviceEndpointInterface) throws javax.xml.rpc.ServiceException {
        try {
            if (com.microsoft.msnsearch.MSNSearchPortType.class.isAssignableFrom(serviceEndpointInterface)) {
                com.microsoft.msnsearch.MSNSearchPortBindingStub _stub = new com.microsoft.msnsearch.MSNSearchPortBindingStub(new java.net.URL(MSNSearchPort_address), this);
                _stub.setPortName(getMSNSearchPortWSDDServiceName());
                return _stub;
            }
        }
        catch (java.lang.Throwable t) {
            throw new javax.xml.rpc.ServiceException(t);
        }
        throw new javax.xml.rpc.ServiceException("There is no stub implementation for the interface:  " + (serviceEndpointInterface == null ? "null" : serviceEndpointInterface.getName()));
    }

    /**
     * For the given interface, get the stub implementation.
     * If this service has no port for the given interface,
     * then ServiceException is thrown.
     */
    public java.rmi.Remote getPort(javax.xml.namespace.QName portName, Class serviceEndpointInterface) throws javax.xml.rpc.ServiceException {
        if (portName == null) {
            return getPort(serviceEndpointInterface);
        }
        java.lang.String inputPortName = portName.getLocalPart();
        if ("MSNSearchPort".equals(inputPortName)) {
            return getMSNSearchPort();
        }
        else  {
            java.rmi.Remote _stub = getPort(serviceEndpointInterface);
            ((org.apache.axis.client.Stub) _stub).setPortName(portName);
            return _stub;
        }
    }

    public javax.xml.namespace.QName getServiceName() {
        return new javax.xml.namespace.QName("http://schemas.microsoft.com/MSNSearch/2005/09/fex", "MSNSearchService");
    }

    private java.util.HashSet ports = null;

    public java.util.Iterator getPorts() {
        if (ports == null) {
            ports = new java.util.HashSet();
            ports.add(new javax.xml.namespace.QName("http://schemas.microsoft.com/MSNSearch/2005/09/fex", "MSNSearchPort"));
        }
        return ports.iterator();
    }

    /**
    * Set the endpoint address for the specified port name.
    */
    public void setEndpointAddress(java.lang.String portName, java.lang.String address) throws javax.xml.rpc.ServiceException {
        
if ("MSNSearchPort".equals(portName)) {
            setMSNSearchPortEndpointAddress(address);
        }
        else 
{ // Unknown Port Name
            throw new javax.xml.rpc.ServiceException(" Cannot set Endpoint Address for Unknown Port" + portName);
        }
    }

    /**
    * Set the endpoint address for the specified port name.
    */
    public void setEndpointAddress(javax.xml.namespace.QName portName, java.lang.String address) throws javax.xml.rpc.ServiceException {
        setEndpointAddress(portName.getLocalPart(), address);
    }

}
<|MERGE_RESOLUTION|>--- conflicted
+++ resolved
@@ -1,148 +1,138 @@
-<<<<<<< HEAD
-/**
- * MSNSearchServiceLocator.java
- *
- * This file was auto-generated from WSDL
- * by the Apache Axis 1.4 Sep 12, 2006 (01:08:05 CEST) WSDL2Java emitter.
- */
-
-=======
 
 // Generated file. Do not edit by hand.
 
->>>>>>> 48edd2c0
-package com.microsoft.msnsearch;
-
-public class MSNSearchServiceLocator extends org.apache.axis.client.Service implements com.microsoft.msnsearch.MSNSearchService {
-
-    public MSNSearchServiceLocator() {
-    }
-
-
-    public MSNSearchServiceLocator(org.apache.axis.EngineConfiguration config) {
-        super(config);
-    }
-
-    public MSNSearchServiceLocator(java.lang.String wsdlLoc, javax.xml.namespace.QName sName) throws javax.xml.rpc.ServiceException {
-        super(wsdlLoc, sName);
-    }
-
-    // Use to get a proxy class for MSNSearchPort
-    private java.lang.String MSNSearchPort_address = "http://soap.search.live.com:80/webservices.asmx";
-
-    public java.lang.String getMSNSearchPortAddress() {
-        return MSNSearchPort_address;
-    }
-
-    // The WSDD service name defaults to the port name.
-    private java.lang.String MSNSearchPortWSDDServiceName = "MSNSearchPort";
-
-    public java.lang.String getMSNSearchPortWSDDServiceName() {
-        return MSNSearchPortWSDDServiceName;
-    }
-
-    public void setMSNSearchPortWSDDServiceName(java.lang.String name) {
-        MSNSearchPortWSDDServiceName = name;
-    }
-
-    public com.microsoft.msnsearch.MSNSearchPortType getMSNSearchPort() throws javax.xml.rpc.ServiceException {
-       java.net.URL endpoint;
-        try {
-            endpoint = new java.net.URL(MSNSearchPort_address);
-        }
-        catch (java.net.MalformedURLException e) {
-            throw new javax.xml.rpc.ServiceException(e);
-        }
-        return getMSNSearchPort(endpoint);
-    }
-
-    public com.microsoft.msnsearch.MSNSearchPortType getMSNSearchPort(java.net.URL portAddress) throws javax.xml.rpc.ServiceException {
-        try {
-            com.microsoft.msnsearch.MSNSearchPortBindingStub _stub = new com.microsoft.msnsearch.MSNSearchPortBindingStub(portAddress, this);
-            _stub.setPortName(getMSNSearchPortWSDDServiceName());
-            return _stub;
-        }
-        catch (org.apache.axis.AxisFault e) {
-            return null;
-        }
-    }
-
-    public void setMSNSearchPortEndpointAddress(java.lang.String address) {
-        MSNSearchPort_address = address;
-    }
-
-    /**
-     * For the given interface, get the stub implementation.
-     * If this service has no port for the given interface,
-     * then ServiceException is thrown.
-     */
-    public java.rmi.Remote getPort(Class serviceEndpointInterface) throws javax.xml.rpc.ServiceException {
-        try {
-            if (com.microsoft.msnsearch.MSNSearchPortType.class.isAssignableFrom(serviceEndpointInterface)) {
-                com.microsoft.msnsearch.MSNSearchPortBindingStub _stub = new com.microsoft.msnsearch.MSNSearchPortBindingStub(new java.net.URL(MSNSearchPort_address), this);
-                _stub.setPortName(getMSNSearchPortWSDDServiceName());
-                return _stub;
-            }
-        }
-        catch (java.lang.Throwable t) {
-            throw new javax.xml.rpc.ServiceException(t);
-        }
-        throw new javax.xml.rpc.ServiceException("There is no stub implementation for the interface:  " + (serviceEndpointInterface == null ? "null" : serviceEndpointInterface.getName()));
-    }
-
-    /**
-     * For the given interface, get the stub implementation.
-     * If this service has no port for the given interface,
-     * then ServiceException is thrown.
-     */
-    public java.rmi.Remote getPort(javax.xml.namespace.QName portName, Class serviceEndpointInterface) throws javax.xml.rpc.ServiceException {
-        if (portName == null) {
-            return getPort(serviceEndpointInterface);
-        }
-        java.lang.String inputPortName = portName.getLocalPart();
-        if ("MSNSearchPort".equals(inputPortName)) {
-            return getMSNSearchPort();
-        }
-        else  {
-            java.rmi.Remote _stub = getPort(serviceEndpointInterface);
-            ((org.apache.axis.client.Stub) _stub).setPortName(portName);
-            return _stub;
-        }
-    }
-
-    public javax.xml.namespace.QName getServiceName() {
-        return new javax.xml.namespace.QName("http://schemas.microsoft.com/MSNSearch/2005/09/fex", "MSNSearchService");
-    }
-
-    private java.util.HashSet ports = null;
-
-    public java.util.Iterator getPorts() {
-        if (ports == null) {
-            ports = new java.util.HashSet();
-            ports.add(new javax.xml.namespace.QName("http://schemas.microsoft.com/MSNSearch/2005/09/fex", "MSNSearchPort"));
-        }
-        return ports.iterator();
-    }
-
-    /**
-    * Set the endpoint address for the specified port name.
-    */
-    public void setEndpointAddress(java.lang.String portName, java.lang.String address) throws javax.xml.rpc.ServiceException {
-        
-if ("MSNSearchPort".equals(portName)) {
-            setMSNSearchPortEndpointAddress(address);
-        }
-        else 
-{ // Unknown Port Name
-            throw new javax.xml.rpc.ServiceException(" Cannot set Endpoint Address for Unknown Port" + portName);
-        }
-    }
-
-    /**
-    * Set the endpoint address for the specified port name.
-    */
-    public void setEndpointAddress(javax.xml.namespace.QName portName, java.lang.String address) throws javax.xml.rpc.ServiceException {
-        setEndpointAddress(portName.getLocalPart(), address);
-    }
-
-}
+package com.microsoft.msnsearch;
+
+public class MSNSearchServiceLocator extends org.apache.axis.client.Service implements com.microsoft.msnsearch.MSNSearchService {
+
+    public MSNSearchServiceLocator() {
+    }
+
+
+    public MSNSearchServiceLocator(org.apache.axis.EngineConfiguration config) {
+        super(config);
+    }
+
+    public MSNSearchServiceLocator(java.lang.String wsdlLoc, javax.xml.namespace.QName sName) throws javax.xml.rpc.ServiceException {
+        super(wsdlLoc, sName);
+    }
+
+    // Use to get a proxy class for MSNSearchPort
+    private java.lang.String MSNSearchPort_address = "http://soap.search.live.com:80/webservices.asmx";
+
+    public java.lang.String getMSNSearchPortAddress() {
+        return MSNSearchPort_address;
+    }
+
+    // The WSDD service name defaults to the port name.
+    private java.lang.String MSNSearchPortWSDDServiceName = "MSNSearchPort";
+
+    public java.lang.String getMSNSearchPortWSDDServiceName() {
+        return MSNSearchPortWSDDServiceName;
+    }
+
+    public void setMSNSearchPortWSDDServiceName(java.lang.String name) {
+        MSNSearchPortWSDDServiceName = name;
+    }
+
+    public com.microsoft.msnsearch.MSNSearchPortType getMSNSearchPort() throws javax.xml.rpc.ServiceException {
+       java.net.URL endpoint;
+        try {
+            endpoint = new java.net.URL(MSNSearchPort_address);
+        }
+        catch (java.net.MalformedURLException e) {
+            throw new javax.xml.rpc.ServiceException(e);
+        }
+        return getMSNSearchPort(endpoint);
+    }
+
+    public com.microsoft.msnsearch.MSNSearchPortType getMSNSearchPort(java.net.URL portAddress) throws javax.xml.rpc.ServiceException {
+        try {
+            com.microsoft.msnsearch.MSNSearchPortBindingStub _stub = new com.microsoft.msnsearch.MSNSearchPortBindingStub(portAddress, this);
+            _stub.setPortName(getMSNSearchPortWSDDServiceName());
+            return _stub;
+        }
+        catch (org.apache.axis.AxisFault e) {
+            return null;
+        }
+    }
+
+    public void setMSNSearchPortEndpointAddress(java.lang.String address) {
+        MSNSearchPort_address = address;
+    }
+
+    /**
+     * For the given interface, get the stub implementation.
+     * If this service has no port for the given interface,
+     * then ServiceException is thrown.
+     */
+    public java.rmi.Remote getPort(Class serviceEndpointInterface) throws javax.xml.rpc.ServiceException {
+        try {
+            if (com.microsoft.msnsearch.MSNSearchPortType.class.isAssignableFrom(serviceEndpointInterface)) {
+                com.microsoft.msnsearch.MSNSearchPortBindingStub _stub = new com.microsoft.msnsearch.MSNSearchPortBindingStub(new java.net.URL(MSNSearchPort_address), this);
+                _stub.setPortName(getMSNSearchPortWSDDServiceName());
+                return _stub;
+            }
+        }
+        catch (java.lang.Throwable t) {
+            throw new javax.xml.rpc.ServiceException(t);
+        }
+        throw new javax.xml.rpc.ServiceException("There is no stub implementation for the interface:  " + (serviceEndpointInterface == null ? "null" : serviceEndpointInterface.getName()));
+    }
+
+    /**
+     * For the given interface, get the stub implementation.
+     * If this service has no port for the given interface,
+     * then ServiceException is thrown.
+     */
+    public java.rmi.Remote getPort(javax.xml.namespace.QName portName, Class serviceEndpointInterface) throws javax.xml.rpc.ServiceException {
+        if (portName == null) {
+            return getPort(serviceEndpointInterface);
+        }
+        java.lang.String inputPortName = portName.getLocalPart();
+        if ("MSNSearchPort".equals(inputPortName)) {
+            return getMSNSearchPort();
+        }
+        else  {
+            java.rmi.Remote _stub = getPort(serviceEndpointInterface);
+            ((org.apache.axis.client.Stub) _stub).setPortName(portName);
+            return _stub;
+        }
+    }
+
+    public javax.xml.namespace.QName getServiceName() {
+        return new javax.xml.namespace.QName("http://schemas.microsoft.com/MSNSearch/2005/09/fex", "MSNSearchService");
+    }
+
+    private java.util.HashSet ports = null;
+
+    public java.util.Iterator getPorts() {
+        if (ports == null) {
+            ports = new java.util.HashSet();
+            ports.add(new javax.xml.namespace.QName("http://schemas.microsoft.com/MSNSearch/2005/09/fex", "MSNSearchPort"));
+        }
+        return ports.iterator();
+    }
+
+    /**
+    * Set the endpoint address for the specified port name.
+    */
+    public void setEndpointAddress(java.lang.String portName, java.lang.String address) throws javax.xml.rpc.ServiceException {
+        
+if ("MSNSearchPort".equals(portName)) {
+            setMSNSearchPortEndpointAddress(address);
+        }
+        else 
+{ // Unknown Port Name
+            throw new javax.xml.rpc.ServiceException(" Cannot set Endpoint Address for Unknown Port" + portName);
+        }
+    }
+
+    /**
+    * Set the endpoint address for the specified port name.
+    */
+    public void setEndpointAddress(javax.xml.namespace.QName portName, java.lang.String address) throws javax.xml.rpc.ServiceException {
+        setEndpointAddress(portName.getLocalPart(), address);
+    }
+
+}