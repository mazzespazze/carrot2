
/*
 * Carrot2 project.
 *
 * Copyright (C) 2002-2007, Dawid Weiss, Stanisław Osiński.
 * Portions (C) Contributors listed in "carrot2.CONTRIBUTORS" file.
 * All rights reserved.
 *
 * Refer to the full license file "carrot2.LICENSE"
 * in the root folder of the repository checkout or at:
 * http://www.carrot2.org/carrot2.LICENSE
 */

package org.carrot2.input.yahooapi;

import java.io.IOException;
import java.io.InputStream;
import java.util.*;
import java.util.zip.GZIPInputStream;

import javax.xml.parsers.*;

import org.apache.commons.httpclient.*;
import org.apache.commons.httpclient.methods.GetMethod;
import org.apache.commons.httpclient.methods.PostMethod;
import org.apache.log4j.Logger;
import org.carrot2.util.StreamUtils;
import org.carrot2.util.httpform.*;
import org.xml.sax.*;


/**
 * A Yahoo Search Service wrapper/ reader.
 * 
 * @author Dawid Weiss
 */
public class YahooSearchService {
    private final static Logger log = Logger.getLogger(YahooSearchService.class);

    /**
     * 
     */
    private YahooSearchServiceDescriptor descriptor;
    
    /**
     * Determines the results parser used by default. 
     * @see #PARSER_SAX
     * @see #PARSER_REGEXP
     */
    private int parserType = PARSER_SAX;
    
    /** @see #RESULT_PARSER_TYPE */
    private final static int PARSER_SAX = 1;

    /** @see #RESULT_PARSER_TYPE */
    private final static int PARSER_REGEXP = 2;

    /**
     * XML parser used by default: if <code>true</code> a regular SAX parser is used,
     * otherwise a regexp-parser is used.
     */
    private boolean useXmlParser = true;

    public YahooSearchService(YahooSearchServiceDescriptor descriptor) {
        this.descriptor = descriptor;
    }

    /**
     * Searches Yahoo and retrieves a maximum of <code>requestedResults</code>
     * snippets. May throw an exception if service is no longer available.
     * 
     * @throws IOException If an I/O exception occurred.
     */ 
    public YahooSearchResult [] query(final String query, final int requestedResults)
        throws IOException
    {
        return query(query, requestedResults, 0);
    }

    /**
     * Searches Yahoo and retrieves a maximum of <code>requestedResults</code>
     * snippets. May throw an exception if service is no longer available.
     * 
     * @throws IOException If an I/O exception occurred.
     */ 
    public YahooSearchResult [] query(final String query, final int requestedResults, 
            int startAt)
        throws IOException 
    {
        final ArrayList result = new ArrayList();
        this.query(query, requestedResults, new YahooSearchResultConsumer() {
            public void add(YahooSearchResult sr) {
                result.add(sr);
            }

            public void estimatedResultsReceived(long estimatedResults)
            {
            }
        }, startAt);
        return (YahooSearchResult []) result.toArray(new YahooSearchResult [result.size()]);
    }

    /**
     * Searches Yahoo and retrieves a maximum of <code>requestedResults</code>
     * snippets. May throw an exception if service is no longer available.
     * 
     * @throws IOException If an I/O exception occurred.
     */
    public void query(final String query, 
        final int requestedResults, final YahooSearchResultConsumer consumer)
        throws IOException
    {
        query(query, requestedResults, consumer, 0);
    }
    
    /**
     * Searches Yahoo and retrieves a maximum of <code>requestedResults</code>
     * snippets (unless it's more than {@link YahooSearchServiceDescriptor#getMaxResultsPerQuery()}.
     * May throw an exception if service is no longer available.
     * 
     * @throws IOException If an I/O exception occurred.
     */
    public void query(final String query, final int requestedResults, 
            YahooSearchResultConsumer consumer, final int startAt) 
        throws IOException
    {
        final MultiThreadedHttpConnectionManager connectionManager = new MultiThreadedHttpConnectionManager();
        final HttpClient client = new HttpClient(connectionManager);
        client.getParams().setVersion(HttpVersion.HTTP_1_1);

        final FormActionInfo formActionInfo = descriptor.getFormActionInfo();

        InputStream is = null; 

        final int startFrom = startAt + 1;

        try {
            final YahooResponseHandler handler = new YahooResponseHandler(consumer);

<<<<<<< HEAD
            final SAXParser parser;
            if (useXmlParser) {
                parser = SAXParserFactory.newInstance().newSAXParser();
            } else {
                parser = new RegExpYahooParser();
            }

            final XMLReader reader = parser.getXMLReader();
=======
            final XMLReader reader;
            switch (parserType) {
                case PARSER_REGEXP:
                    reader = new RegExpYahooXMLReader();
                    break;
                case PARSER_SAX:
                    reader = SAXParserFactory.newInstance().newSAXParser().getXMLReader();
                    break;
                default:
                    throw new RuntimeException("Unknown parser type: " + parserType);
            }

>>>>>>> ec545aa4
            reader.setFeature("http://xml.org/sax/features/validation", false);
            reader.setFeature("http://xml.org/sax/features/namespaces", true);
            reader.setContentHandler(handler);

            final long perQueryResults = Math.min(descriptor.getMaxResultsPerQuery(), requestedResults);
            final HashMap mappedParameters = new HashMap();
            mappedParameters.put("query.string", query);
            mappedParameters.put("query.startFrom", Integer.toString(startFrom));
            mappedParameters.put("query.results", Long.toString(perQueryResults));

            // Convert from FormActionInfo/FormParameters to HttpClient. This could
            // be implemented in a nicer way perhaps.
            final String method = descriptor.getFormActionInfo().getMethod();
            final FormParameters parameters = descriptor.getFormParameters();
            final HttpMethodBase httpMethod;
            if ("GET".equalsIgnoreCase(method)) {
                httpMethod = new GetMethod();
            } else {
                httpMethod = new PostMethod();
            }
            final String url = formActionInfo.getServiceURL().toExternalForm();
            httpMethod.setURI(new URI(url, false));
            httpMethod.setRequestHeader("Content-type", "application/x-www-form-urlencoded; charset=UTF-8");

            try {
                HashMap httpHeaders = formActionInfo.getHttpHeaders();
                for (Iterator i = httpHeaders.keySet().iterator(); i.hasNext();) {
                    String header = (String) i.next();
                    String value = (String) httpHeaders.get(header);
                    httpMethod.addRequestHeader(new Header(header, value));
                }
                httpMethod.addRequestHeader(new Header("Accept-Encoding", "gzip"));

                // Now convert parameters.
                ArrayList nameValues = new ArrayList();
                for (Iterator i = parameters.getParametersIterator(); i.hasNext();) {
                    final Parameter p = (Parameter) i.next();
                    final String name = p.getName();
                    final Object value = p.getValue(mappedParameters);
                    if (value instanceof String) {
                        nameValues.add(new NameValuePair(name, (String) value));
                    } else {
                        throw new RuntimeException("Only String mapped parameters supported.");
                    }
                }

<<<<<<< HEAD
                    log.debug("Querying Yahoo API: " + httpMethod.getURI());
                    int statusCode = client.executeMethod(httpMethod);
                    if (statusCode == HttpStatus.SC_OK || statusCode == HttpStatus.SC_SERVICE_UNAVAILABLE || statusCode == HttpStatus.SC_BAD_REQUEST) {
                        is = httpMethod.getResponseBodyAsStream();
                        Header encoded = httpMethod.getResponseHeader("Content-Encoding");
                        if (encoded != null && "gzip".equals(encoded.getValue())) {
                            is = new GZIPInputStream(is);
                        }
                        reader.parse(new InputSource(is));
                        is.close();
                        is = null;
                    } else {
                        is = httpMethod.getResponseBodyAsStream();
                        Header encoded = httpMethod.getResponseHeader("Content-Encoding");
                        if (encoded != null && "gzip".equals(encoded.getValue())) {
                            is = new GZIPInputStream(is);
                        }
                        final byte [] message = StreamUtils.readFully(is);
                        throw new IOException("Yahoo returned HTTP Error: "
                                + statusCode + ", HTTP payload: "
                                + new String(message, "iso8859-1"));
=======
                if ("GET".equalsIgnoreCase(method)) {
                    final NameValuePair [] nameValueArray = (NameValuePair [])
                        nameValues.toArray(new NameValuePair[nameValues.size()]);
                    ((GetMethod) httpMethod).setQueryString(nameValueArray);
                } else {
                    for (int i = 0; i < nameValues.size(); i++) {
                        ((PostMethod) httpMethod).addParameter((NameValuePair) nameValues.get(i));
>>>>>>> ec545aa4
                    }
                }

                log.debug("Querying Yahoo API: " + httpMethod.getURI());
                final int statusCode = client.executeMethod(httpMethod);
                if (statusCode == HttpStatus.SC_OK 
                    || statusCode == HttpStatus.SC_SERVICE_UNAVAILABLE 
                    || statusCode == HttpStatus.SC_BAD_REQUEST)
                {
                    is = httpMethod.getResponseBodyAsStream();
                    Header encoded = httpMethod.getResponseHeader("Content-Encoding");
                    if (encoded != null && "gzip".equals(encoded.getValue())) {
                        is = new GZIPInputStream(is);
                    }
                    reader.parse(new InputSource(is));
                    is.close();
                    is = null;
                } else {
                    is = httpMethod.getResponseBodyAsStream();
                    Header encoded = httpMethod.getResponseHeader("Content-Encoding");
                    if (encoded != null && "gzip".equals(encoded.getValue())) {
                        is = new GZIPInputStream(is);
                    }
                    final byte [] message = StreamUtils.readFully(is);
                    throw new IOException("Yahoo returned HTTP Error: "
                            + statusCode + ", HTTP payload: "
                            + new String(message, "iso8859-1"));
                }
            } finally {
                httpMethod.releaseConnection();
            }

            if (handler.isErraneous()) {
                throw new IOException("Yahoo service error: " + handler.getErrorText());
            }

            if (handler.firstResultPosition != startFrom && handler.resultsReturned > 0) {
                log.warn("Returned startFrom different then expected, expected=" 
                        + startFrom + " got: " + handler.firstResultPosition);
            }

            // Correct the number of requested results to the maximum available.
            consumer.estimatedResultsReceived(handler.totalResults);
        } catch (ParserConfigurationException e) {
            throw new RuntimeException("Problems setting up XML parser: " + e.toString(), e);
        } catch (SAXException e) {
            log.warn("Yahoo API response XML invalid.", e);
            throw new IOException("Problems parsing Yahoo API response: " + e.getMessage());
        } finally {
            connectionManager.shutdown();
        }
    }

<<<<<<< HEAD
    final void setUseSaxParser(boolean useSAX) {
        this.useXmlParser = useSAX;
=======
    /**
     * 
     */
    final void setUseSaxParser(boolean useSAX) {
        if (useSAX) { 
            this.parserType = PARSER_SAX;
        } else {
            this.parserType = PARSER_REGEXP;
        }
    }

    /**
     * 
     */
    public int getMaxResultsPerQuery()
    {
        return descriptor.getMaxResultsPerQuery();
>>>>>>> ec545aa4
    }
}<|MERGE_RESOLUTION|>--- conflicted
+++ resolved
@@ -55,12 +55,6 @@
     /** @see #RESULT_PARSER_TYPE */
     private final static int PARSER_REGEXP = 2;
 
-    /**
-     * XML parser used by default: if <code>true</code> a regular SAX parser is used,
-     * otherwise a regexp-parser is used.
-     */
-    private boolean useXmlParser = true;
-
     public YahooSearchService(YahooSearchServiceDescriptor descriptor) {
         this.descriptor = descriptor;
     }
@@ -137,16 +131,6 @@
         try {
             final YahooResponseHandler handler = new YahooResponseHandler(consumer);
 
-<<<<<<< HEAD
-            final SAXParser parser;
-            if (useXmlParser) {
-                parser = SAXParserFactory.newInstance().newSAXParser();
-            } else {
-                parser = new RegExpYahooParser();
-            }
-
-            final XMLReader reader = parser.getXMLReader();
-=======
             final XMLReader reader;
             switch (parserType) {
                 case PARSER_REGEXP:
@@ -159,7 +143,6 @@
                     throw new RuntimeException("Unknown parser type: " + parserType);
             }
 
->>>>>>> ec545aa4
             reader.setFeature("http://xml.org/sax/features/validation", false);
             reader.setFeature("http://xml.org/sax/features/namespaces", true);
             reader.setContentHandler(handler);
@@ -206,29 +189,6 @@
                     }
                 }
 
-<<<<<<< HEAD
-                    log.debug("Querying Yahoo API: " + httpMethod.getURI());
-                    int statusCode = client.executeMethod(httpMethod);
-                    if (statusCode == HttpStatus.SC_OK || statusCode == HttpStatus.SC_SERVICE_UNAVAILABLE || statusCode == HttpStatus.SC_BAD_REQUEST) {
-                        is = httpMethod.getResponseBodyAsStream();
-                        Header encoded = httpMethod.getResponseHeader("Content-Encoding");
-                        if (encoded != null && "gzip".equals(encoded.getValue())) {
-                            is = new GZIPInputStream(is);
-                        }
-                        reader.parse(new InputSource(is));
-                        is.close();
-                        is = null;
-                    } else {
-                        is = httpMethod.getResponseBodyAsStream();
-                        Header encoded = httpMethod.getResponseHeader("Content-Encoding");
-                        if (encoded != null && "gzip".equals(encoded.getValue())) {
-                            is = new GZIPInputStream(is);
-                        }
-                        final byte [] message = StreamUtils.readFully(is);
-                        throw new IOException("Yahoo returned HTTP Error: "
-                                + statusCode + ", HTTP payload: "
-                                + new String(message, "iso8859-1"));
-=======
                 if ("GET".equalsIgnoreCase(method)) {
                     final NameValuePair [] nameValueArray = (NameValuePair [])
                         nameValues.toArray(new NameValuePair[nameValues.size()]);
@@ -236,7 +196,6 @@
                 } else {
                     for (int i = 0; i < nameValues.size(); i++) {
                         ((PostMethod) httpMethod).addParameter((NameValuePair) nameValues.get(i));
->>>>>>> ec545aa4
                     }
                 }
 
@@ -290,10 +249,6 @@
         }
     }
 
-<<<<<<< HEAD
-    final void setUseSaxParser(boolean useSAX) {
-        this.useXmlParser = useSAX;
-=======
     /**
      * 
      */
@@ -311,6 +266,5 @@
     public int getMaxResultsPerQuery()
     {
         return descriptor.getMaxResultsPerQuery();
->>>>>>> ec545aa4
     }
 }