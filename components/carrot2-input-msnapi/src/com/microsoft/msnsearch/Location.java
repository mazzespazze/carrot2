--- conflicted
+++ resolved
@@ -1,190 +1,180 @@
-<<<<<<< HEAD
-/**
- * Location.java
- *
- * This file was auto-generated from WSDL
- * by the Apache Axis 1.4 Sep 12, 2006 (01:08:05 CEST) WSDL2Java emitter.
- */
-
-=======
 
 // Generated file. Do not edit by hand.
 
->>>>>>> 48edd2c0
-package com.microsoft.msnsearch;
-
-public class Location  implements java.io.Serializable {
-    private double latitude;
-
-    private double longitude;
-
-    private java.lang.Double radius;
-
-    public Location() {
-    }
-
-    public Location(
-           double latitude,
-           double longitude,
-           java.lang.Double radius) {
-           this.latitude = latitude;
-           this.longitude = longitude;
-           this.radius = radius;
-    }
-
-
-    /**
-     * Gets the latitude value for this Location.
-     * 
-     * @return latitude
-     */
-    public double getLatitude() {
-        return latitude;
-    }
-
-
-    /**
-     * Sets the latitude value for this Location.
-     * 
-     * @param latitude
-     */
-    public void setLatitude(double latitude) {
-        this.latitude = latitude;
-    }
-
-
-    /**
-     * Gets the longitude value for this Location.
-     * 
-     * @return longitude
-     */
-    public double getLongitude() {
-        return longitude;
-    }
-
-
-    /**
-     * Sets the longitude value for this Location.
-     * 
-     * @param longitude
-     */
-    public void setLongitude(double longitude) {
-        this.longitude = longitude;
-    }
-
-
-    /**
-     * Gets the radius value for this Location.
-     * 
-     * @return radius
-     */
-    public java.lang.Double getRadius() {
-        return radius;
-    }
-
-
-    /**
-     * Sets the radius value for this Location.
-     * 
-     * @param radius
-     */
-    public void setRadius(java.lang.Double radius) {
-        this.radius = radius;
-    }
-
-    private java.lang.Object __equalsCalc = null;
-    public synchronized boolean equals(java.lang.Object obj) {
-        if (!(obj instanceof Location)) return false;
-        Location other = (Location) obj;
-        if (obj == null) return false;
-        if (this == obj) return true;
-        if (__equalsCalc != null) {
-            return (__equalsCalc == obj);
-        }
-        __equalsCalc = obj;
-        boolean _equals;
-        _equals = true && 
-            this.latitude == other.getLatitude() &&
-            this.longitude == other.getLongitude() &&
-            ((this.radius==null && other.getRadius()==null) || 
-             (this.radius!=null &&
-              this.radius.equals(other.getRadius())));
-        __equalsCalc = null;
-        return _equals;
-    }
-
-    private boolean __hashCodeCalc = false;
-    public synchronized int hashCode() {
-        if (__hashCodeCalc) {
-            return 0;
-        }
-        __hashCodeCalc = true;
-        int _hashCode = 1;
-        _hashCode += new Double(getLatitude()).hashCode();
-        _hashCode += new Double(getLongitude()).hashCode();
-        if (getRadius() != null) {
-            _hashCode += getRadius().hashCode();
-        }
-        __hashCodeCalc = false;
-        return _hashCode;
-    }
-
-    // Type metadata
-    private static org.apache.axis.description.TypeDesc typeDesc =
-        new org.apache.axis.description.TypeDesc(Location.class, true);
-
-    static {
-        typeDesc.setXmlType(new javax.xml.namespace.QName("http://schemas.microsoft.com/MSNSearch/2005/09/fex", "Location"));
-        org.apache.axis.description.ElementDesc elemField = new org.apache.axis.description.ElementDesc();
-        elemField.setFieldName("latitude");
-        elemField.setXmlName(new javax.xml.namespace.QName("http://schemas.microsoft.com/MSNSearch/2005/09/fex", "Latitude"));
-        elemField.setXmlType(new javax.xml.namespace.QName("http://www.w3.org/2001/XMLSchema", "double"));
-        elemField.setNillable(false);
-        typeDesc.addFieldDesc(elemField);
-        elemField = new org.apache.axis.description.ElementDesc();
-        elemField.setFieldName("longitude");
-        elemField.setXmlName(new javax.xml.namespace.QName("http://schemas.microsoft.com/MSNSearch/2005/09/fex", "Longitude"));
-        elemField.setXmlType(new javax.xml.namespace.QName("http://www.w3.org/2001/XMLSchema", "double"));
-        elemField.setNillable(false);
-        typeDesc.addFieldDesc(elemField);
-        elemField = new org.apache.axis.description.ElementDesc();
-        elemField.setFieldName("radius");
-        elemField.setXmlName(new javax.xml.namespace.QName("http://schemas.microsoft.com/MSNSearch/2005/09/fex", "Radius"));
-        elemField.setXmlType(new javax.xml.namespace.QName("http://www.w3.org/2001/XMLSchema", "double"));
-        elemField.setMinOccurs(0);
-        elemField.setNillable(false);
-        typeDesc.addFieldDesc(elemField);
-    }
-
-    /**
-     * Return type metadata object
-     */
-    public static org.apache.axis.description.TypeDesc getTypeDesc() {
-        return typeDesc;
-    }
-
-    /**
-     * Get Custom Serializer
-     */
-    public static org.apache.axis.encoding.Serializer getSerializer(
-           java.lang.String mechType, 
-           java.lang.Class _javaType,  
-           javax.xml.namespace.QName _xmlType) {
-        return 
-          new  org.apache.axis.encoding.ser.BeanSerializer(
-            _javaType, _xmlType, typeDesc);
-    }
-
-    /**
-     * Get Custom Deserializer
-     */
-    public static org.apache.axis.encoding.Deserializer getDeserializer(
-           java.lang.String mechType, 
-           java.lang.Class _javaType,  
-           javax.xml.namespace.QName _xmlType) {
-        return 
-          new  org.apache.axis.encoding.ser.BeanDeserializer(
-            _javaType, _xmlType, typeDesc);
-    }
-
-}
+package com.microsoft.msnsearch;
+
+public class Location  implements java.io.Serializable {
+    private double latitude;
+
+    private double longitude;
+
+    private java.lang.Double radius;
+
+    public Location() {
+    }
+
+    public Location(
+           double latitude,
+           double longitude,
+           java.lang.Double radius) {
+           this.latitude = latitude;
+           this.longitude = longitude;
+           this.radius = radius;
+    }
+
+
+    /**
+     * Gets the latitude value for this Location.
+     * 
+     * @return latitude
+     */
+    public double getLatitude() {
+        return latitude;
+    }
+
+
+    /**
+     * Sets the latitude value for this Location.
+     * 
+     * @param latitude
+     */
+    public void setLatitude(double latitude) {
+        this.latitude = latitude;
+    }
+
+
+    /**
+     * Gets the longitude value for this Location.
+     * 
+     * @return longitude
+     */
+    public double getLongitude() {
+        return longitude;
+    }
+
+
+    /**
+     * Sets the longitude value for this Location.
+     * 
+     * @param longitude
+     */
+    public void setLongitude(double longitude) {
+        this.longitude = longitude;
+    }
+
+
+    /**
+     * Gets the radius value for this Location.
+     * 
+     * @return radius
+     */
+    public java.lang.Double getRadius() {
+        return radius;
+    }
+
+
+    /**
+     * Sets the radius value for this Location.
+     * 
+     * @param radius
+     */
+    public void setRadius(java.lang.Double radius) {
+        this.radius = radius;
+    }
+
+    private java.lang.Object __equalsCalc = null;
+    public synchronized boolean equals(java.lang.Object obj) {
+        if (!(obj instanceof Location)) return false;
+        Location other = (Location) obj;
+        if (obj == null) return false;
+        if (this == obj) return true;
+        if (__equalsCalc != null) {
+            return (__equalsCalc == obj);
+        }
+        __equalsCalc = obj;
+        boolean _equals;
+        _equals = true && 
+            this.latitude == other.getLatitude() &&
+            this.longitude == other.getLongitude() &&
+            ((this.radius==null && other.getRadius()==null) || 
+             (this.radius!=null &&
+              this.radius.equals(other.getRadius())));
+        __equalsCalc = null;
+        return _equals;
+    }
+
+    private boolean __hashCodeCalc = false;
+    public synchronized int hashCode() {
+        if (__hashCodeCalc) {
+            return 0;
+        }
+        __hashCodeCalc = true;
+        int _hashCode = 1;
+        _hashCode += new Double(getLatitude()).hashCode();
+        _hashCode += new Double(getLongitude()).hashCode();
+        if (getRadius() != null) {
+            _hashCode += getRadius().hashCode();
+        }
+        __hashCodeCalc = false;
+        return _hashCode;
+    }
+
+    // Type metadata
+    private static org.apache.axis.description.TypeDesc typeDesc =
+        new org.apache.axis.description.TypeDesc(Location.class, true);
+
+    static {
+        typeDesc.setXmlType(new javax.xml.namespace.QName("http://schemas.microsoft.com/MSNSearch/2005/09/fex", "Location"));
+        org.apache.axis.description.ElementDesc elemField = new org.apache.axis.description.ElementDesc();
+        elemField.setFieldName("latitude");
+        elemField.setXmlName(new javax.xml.namespace.QName("http://schemas.microsoft.com/MSNSearch/2005/09/fex", "Latitude"));
+        elemField.setXmlType(new javax.xml.namespace.QName("http://www.w3.org/2001/XMLSchema", "double"));
+        elemField.setNillable(false);
+        typeDesc.addFieldDesc(elemField);
+        elemField = new org.apache.axis.description.ElementDesc();
+        elemField.setFieldName("longitude");
+        elemField.setXmlName(new javax.xml.namespace.QName("http://schemas.microsoft.com/MSNSearch/2005/09/fex", "Longitude"));
+        elemField.setXmlType(new javax.xml.namespace.QName("http://www.w3.org/2001/XMLSchema", "double"));
+        elemField.setNillable(false);
+        typeDesc.addFieldDesc(elemField);
+        elemField = new org.apache.axis.description.ElementDesc();
+        elemField.setFieldName("radius");
+        elemField.setXmlName(new javax.xml.namespace.QName("http://schemas.microsoft.com/MSNSearch/2005/09/fex", "Radius"));
+        elemField.setXmlType(new javax.xml.namespace.QName("http://www.w3.org/2001/XMLSchema", "double"));
+        elemField.setMinOccurs(0);
+        elemField.setNillable(false);
+        typeDesc.addFieldDesc(elemField);
+    }
+
+    /**
+     * Return type metadata object
+     */
+    public static org.apache.axis.description.TypeDesc getTypeDesc() {
+        return typeDesc;
+    }
+
+    /**
+     * Get Custom Serializer
+     */
+    public static org.apache.axis.encoding.Serializer getSerializer(
+           java.lang.String mechType, 
+           java.lang.Class _javaType,  
+           javax.xml.namespace.QName _xmlType) {
+        return 
+          new  org.apache.axis.encoding.ser.BeanSerializer(
+            _javaType, _xmlType, typeDesc);
+    }
+
+    /**
+     * Get Custom Deserializer
+     */
+    public static org.apache.axis.encoding.Deserializer getDeserializer(
+           java.lang.String mechType, 
+           java.lang.Class _javaType,  
+           javax.xml.namespace.QName _xmlType) {
+        return 
+          new  org.apache.axis.encoding.ser.BeanDeserializer(
+            _javaType, _xmlType, typeDesc);
+    }
+
+}