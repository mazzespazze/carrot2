--- conflicted
+++ resolved
@@ -1,7 +1,3 @@
-<<<<<<< HEAD
-
-=======
->>>>>>> ec545aa4
 /*
  * Carrot2 project.
  *
@@ -17,42 +13,15 @@
 package org.carrot2.ant.types;
 
 import java.io.File;
-<<<<<<< HEAD
-import java.util.ArrayList;
-import java.util.Map;
-
-import org.apache.tools.ant.BuildException;
-import org.apache.tools.ant.Project;
-=======
 import java.util.*;
 
 import org.apache.tools.ant.*;
 import org.apache.tools.ant.types.FileList;
->>>>>>> ec545aa4
 import org.apache.tools.ant.types.Path;
 import org.carrot2.ant.deps.ComponentDependency;
 import org.carrot2.ant.tasks.BaseDependencyPathTask;
 import org.carrot2.ant.tasks.Utils;
 
-<<<<<<< HEAD
-
-
-/**
- * A custom datatype extending ant's {@link Path} class and
- * containing all classpath files (JARs and folders) included from 
- * this component dependencies in a given profile.
- */
-public class ComponentClasspath extends Path {
-    private File componentDescriptor;
-    private String profile;  
-    private final BaseDependencyPathTask depPathTask;
-
-	public ComponentClasspath(Project project) {
-		super(project);
-        this.depPathTask = new BaseDependencyPathTask();
-        this.depPathTask.setProject(project);
-	}
-=======
 /**
  * A custom task that creates and registers a {@link Path} under a given {@link #id}. The path contains classpath files
  * (JARs and folders) included from this component dependencies in a given profile.
@@ -79,110 +48,35 @@
     {
         this.id = id;
     }
->>>>>>> ec545aa4
 
     /**
      * Sets the dependency tracking profile.
      */
-<<<<<<< HEAD
-    public void setProfile(String profile) {
-        if (profile != null && "".equals( profile.trim()))
-            this.profile = null;
-        else 
-            this.profile = profile;
-=======
     public void setProfile(String profile)
     {
         if (profile != null && "".equals(profile.trim())) this.profile = null;
         else this.profile = profile;
->>>>>>> ec545aa4
     }
 
     /**
      * Crates a new path with a set of dependency files to scan.
      */
-<<<<<<< HEAD
-    public Path createDependencies() {
-=======
     public Path createDependencies()
     {
->>>>>>> ec545aa4
         return depPathTask.createDependencies();
     }
 
     /**
      * Sets component descriptor file.
      */
-<<<<<<< HEAD
-    public void setComponentDescriptor(File componentDescriptor) {
-=======
     public void setComponentDescriptor(File componentDescriptor)
     {
->>>>>>> ec545aa4
         this.componentDescriptor = componentDescriptor;
     }
 
     /**
      * Lists objects in classpath.
      */
-<<<<<<< HEAD
-	public String[] list() throws BuildException {
-        if (componentDescriptor == null)
-            throw new BuildException("You must specify componentDescriptor attribute.");
-
-        if (!(componentDescriptor.isFile() && componentDescriptor.canRead())) {
-            throw new BuildException("Component descriptor not readable: "
-                + componentDescriptor.getAbsolutePath());
-        }
-        
-        ComponentDependency component = null;
-        try {
-            component = 
-			    new ComponentDependency(getProject(), componentDescriptor);
-		} catch (Exception e) {
-            throw new BuildException("Could not create component descriptor.", e);
-		}
-
-        // load all dependencies pointed to by embedded filesets.
-        final Map components;
-        try {
-            // load all dependencies pointed to by embedded filesets.
-            components = this.depPathTask.getAllComponents();
-            Utils.addComponentToMap(component, components);
-		} catch (Exception e1) {
-            throw new BuildException("Could not load dependencies: "
-                + e1.toString(), e1);
-		}
-
-        File [] providedFiles = component.getAllProvidedFiles(components, profile, true);
-        ArrayList result = new ArrayList(providedFiles.length);
-        for (int i=0; i < providedFiles.length; i++) {
-            getProject().log(providedFiles[i].toString(), Project.MSG_VERBOSE);
-            if (!providedFiles[i].isAbsolute()) {
-                throw new BuildException("Resolved dependency file not absolute: "
-                    + providedFiles[i]);
-            }
-            // JDK1.5 does not accept files that are not JARs or directories in the
-            // classpath.
-            if (providedFiles[i].exists() == false) {
-                log("Classpath object does not exist: "
-                    + providedFiles[i].getAbsolutePath(), Project.MSG_WARN);
-            } else {
-	            if (providedFiles[i].getName().toLowerCase().endsWith(".jar")) {
-		            result.add(providedFiles[i].getAbsolutePath());
-	            } else if (providedFiles[i].isDirectory()) {
-		            result.add(providedFiles[i].getAbsolutePath());
-	            } else {
-		            // we don't know what it is, so ignore it.
-	                log("Classpath object ignored (not a JAR or a directory): "
-	                    + providedFiles[i].getAbsolutePath(), Project.MSG_VERBOSE);
-	            }
-            }
-        }
-
-        return (String []) result.toArray( new String[ result.size() ] );
-	}
-=======
     private String [] list() throws BuildException
     {
         if (componentDescriptor == null) throw new BuildException("You must specify componentDescriptor attribute.");
@@ -267,5 +161,4 @@
         }
         getProject().addReference(id, path);
     }
->>>>>>> ec545aa4
 }