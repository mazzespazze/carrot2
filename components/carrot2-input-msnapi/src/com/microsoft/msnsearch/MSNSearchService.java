<<<<<<< HEAD
/**
 * MSNSearchService.java
 *
 * This file was auto-generated from WSDL
 * by the Apache Axis 1.4 Sep 12, 2006 (01:08:05 CEST) WSDL2Java emitter.
 */

=======

// Generated file. Do not edit by hand.

>>>>>>> 48edd2c0
package com.microsoft.msnsearch;

public interface MSNSearchService extends javax.xml.rpc.Service {
    public java.lang.String getMSNSearchPortAddress();

    public com.microsoft.msnsearch.MSNSearchPortType getMSNSearchPort() throws javax.xml.rpc.ServiceException;

    public com.microsoft.msnsearch.MSNSearchPortType getMSNSearchPort(java.net.URL portAddress) throws javax.xml.rpc.ServiceException;
}
<|MERGE_RESOLUTION|>--- conflicted
+++ resolved
@@ -1,22 +1,12 @@
-<<<<<<< HEAD
-/**
- * MSNSearchService.java
- *
- * This file was auto-generated from WSDL
- * by the Apache Axis 1.4 Sep 12, 2006 (01:08:05 CEST) WSDL2Java emitter.
- */
-
-=======
 
 // Generated file. Do not edit by hand.
 
->>>>>>> 48edd2c0
-package com.microsoft.msnsearch;
-
-public interface MSNSearchService extends javax.xml.rpc.Service {
-    public java.lang.String getMSNSearchPortAddress();
-
-    public com.microsoft.msnsearch.MSNSearchPortType getMSNSearchPort() throws javax.xml.rpc.ServiceException;
-
-    public com.microsoft.msnsearch.MSNSearchPortType getMSNSearchPort(java.net.URL portAddress) throws javax.xml.rpc.ServiceException;
-}
+package com.microsoft.msnsearch;
+
+public interface MSNSearchService extends javax.xml.rpc.Service {
+    public java.lang.String getMSNSearchPortAddress();
+
+    public com.microsoft.msnsearch.MSNSearchPortType getMSNSearchPort() throws javax.xml.rpc.ServiceException;
+
+    public com.microsoft.msnsearch.MSNSearchPortType getMSNSearchPort(java.net.URL portAddress) throws javax.xml.rpc.ServiceException;
+}