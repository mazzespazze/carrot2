    
<!--
  ## A generic template for building a Carrot2 component.
  -->
<project name="Component Build File Template" default="help">

  <property name="undefined.value" value="__UNDEFINED_VALUE__" />

  <!-- ## these are overriden by master build file ### -->
  <property name="project.dir"      value="${undefined.value}" />
  <property name="carrot2.code.dir"  value="${undefined.value}" />
  <property name="dist.name"        value="${undefined.value}" />

  <property name="build.dir"        location="${project.dir}/tmp/build" />
  <property name="distribution.dir" location="${project.dir}/tmp/dist" />
  <property name="javadoc.dir"      location="${project.dir}/tmp/javadoc" />

  <property name="src.path"         location="${project.dir}/src" />
  <property name="src-test.path"    location="${project.dir}/src-test" />
  <property name="src-webapp.path"  location="${project.dir}/web" />

  <property name="component.descriptor" location="${project.dir}/${dist.name}.dep.xml" />
  <property name="profile"          value="" />
  
  <property file="${user.home}/.carrot.properties" />
  <property file="${carrot2.code.dir}/local-build.properties" />

  <property name="tomcat.url"       value="http://localhost:8080/manager" />
  <property name="tomcat.username"  value="carrot" />
  <property name="tomcat.password"  value="" />

  <property name="extra.dependencies.path" value="" />

  <!-- Bytecode compatibility level -->
  <property name="bytecode.compatibility" value="1.2" />
  <property name="source.compatibility" value="1.2" />

  <!--
    Set this property to any other value to collect separate carrot2 dependencies
    indstead of a single JAR file.
    -->
  <property name="single.jar"       value="false" />

  <!-- ## global properties ### -->

  <property name="build.compiler"   value="modern" />
  <property name="javac.optimize"   value="off" />
  <property name="javac.debug"      value="on" />

  <property name="include.ant.runtime" value="false" />
  
  <import file="${carrot2.code.dir}/components/carrot2-ant-extensions/bootstrap.xml" />

  <!-- Load ant-contrib task library -->
  <property name="ant.contrib.jar" location="${carrot2.code.dir}/lib/ant-extensions/ant-contrib.jar" />
  <taskdef resource="net/sf/antcontrib/antlib.xml">
    <classpath location="${ant.contrib.jar}" />
  </taskdef>

  <!-- ##################################### -->
  <!-- ### CHECK REQUIRED PROPERTIES     ### -->
  <!-- ##################################### -->
  <target name="check:properties"> <!-- {{{ -->
    <condition property="ok:project.dir" value="true">
        <and>
            <not>
                <equals arg1="${project.dir}" arg2="${undefined.value}"/>
            </not>
            <available file="${project.dir}" type="dir" />
        </and>
    </condition>
    <fail message="'project.dir' property must be initialized properly." unless="ok:project.dir" />

    <condition property="ok:carrot2.code.dir" value="true">
        <and>
            <available file="${carrot2.code.dir}/lib" type="dir" />
            <available file="${carrot2.code.dir}/carrot2.LICENSE" type="file" />
        </and>
    </condition>
    <fail message="'carrot2.code.dir' property must be set properly: ${carrot2.code.dir}" unless="ok:carrot2.code.dir" />

    <!-- Set to true if dependency file is available. -->
    <condition property="tmp:dep.file.available" value="true">
        <available file="${component.descriptor}" type="file" />
    </condition>

    <!-- Check if we need to copy dependencies -->
    <condition property="ok.copy.dependencies" value="true">
        <and>
        <isset property="copy.dependencies" />
        <isset property="tmp:dep.file.available" />
        </and>
    </condition>
  </target>
  <!-- }}} -->


  <!-- ##################################### -->
  <!-- ### {{{ CLEAN                     ### -->
  <!-- ##################################### -->
  <target name="clean" depends="check:properties"
    description="Removes local temporary files.">
    <delete failonerror="false" includeemptydirs="true" quiet="true">
        <fileset dir="${project.dir}/tmp">
          <exclude name="eclipse/**/*"/>
        </fileset>
    </delete>
  </target>
  <!-- }}} -->


  <!-- ##################################### -->
  <!-- ### {{{ CLEANALL                  ### -->
  <!-- ##################################### -->
  <target name="cleanall" depends="check:properties"
    description="Removes all local temporary files.">
    <delete failonerror="true" includeemptydirs="true" quiet="true">
        <fileset dir="${project.dir}" defaultexcludes="false">
        	<include name="tmp/**" />
        </fileset>
    </delete>
	<if>
		<equals arg1="${type}" arg2="wartype" casesensitive="false" />
		<then>
			<delete failonerror="true" includeemptydirs="true" quiet="true">
			    <fileset dir="${project.dir}" defaultexcludes="false">
			    	<include name="web/WEB-INF/classes/**" />
			    	<include name="web/WEB-INF/lib/**" />
			    </fileset>
			</delete>
		</then>
	</if>    
  </target>
  <!-- }}} -->


  <!-- ##################################### -->
  <!-- ### {{{ PREPARE                   ### -->
  <!-- ##################################### -->
  <target name="prepare" depends="check:properties, bootstrap, discover.classpath">
    <condition property="ok:dist.name" value="true">
        <not>
            <equals arg1="${dist.name}" arg2="${undefined.value}"/>
        </not>
    </condition>
    <fail message="'dist.name' property must be set." unless="ok:dist.name" />


    <mkdir dir="${distribution.dir}"  />
    <mkdir dir="${javadoc.dir}" />
  </target>
  
  <target name="discover.classpath" depends="discover.classpath:autodependency,discover.classpath:empty">
  </target>

  <target name="discover.classpath:autodependency" depends="bootstrap:dependencies" if="tmp:dep.file.available">
    <dependency-path id="dependencies.local">
        <fileset dir="${project.dir}">
            <include name="lib/*.dep.xml" />
        </fileset>
    </dependency-path>

    <if>
        <not><isset property="no.bringing.dependencies.uptodate" /></not>
        <then>
            <bringToDate componentDescriptor="${component.descriptor}" dependenciesOnly="true" profile="${profile}">
                <dependencies refid="dependencies" />
                <dependencies refid="dependencies.local" />
                <override property="cache:deps" />
                <override reference="c2.tasks.classloader" />
            </bringToDate>
        </then>
    </if>

    <component-path id="classpath.dependencies"
        componentDescriptor="${component.descriptor}" profile="${profile}">
        <dependencies refid="dependencies" />
        <dependencies refid="dependencies.local" />
    </component-path>

    <printDependencies componentDescriptor="${component.descriptor}"
                       property="string:component.dependencies" profile="${profile}">
        <dependencies refid="dependencies" />
        <dependencies refid="dependencies.local" />
    </printDependencies>
  </target>

  <target name="discover.classpath:empty" unless="tmp:dep.file.available">
    <dependency-path id="classpath.dependencies" />
    <property name="string:component.dependencies" value="(no dependency file, unknown)" />
  </target>
  
  <target name="copy.dependencies" depends="prepare" if="ok.copy.dependencies">
    <property name="dist.extension" value="" />
    <property name="libs.dir" location="${distribution.dir}/deps-${dist.name}${dist.extension}" />

    <delete dir="${libs.dir}" failonerror="false" />
    <mkdir dir="${libs.dir}" />
    <copyDependencies
        componentDescriptor="${component.descriptor}"
        profile="${profile}"
        todir="${libs.dir}">
        <dependencies refid="dependencies" />
        <dependencies refid="dependencies.local" />
    </copyDependencies>
    
    <condition property="merge.carrot2.components" value="true">
        <equals arg1="${single.jar}" arg2="true" casesensitive="false" />
    </condition>
    <antcall target="merge.carrot2.components" inheritAll="true"> 
        <reference refid="dependencies" />
    </antcall>
  </target>

  <target name="merge.carrot2.components" if="merge.carrot2.components">
    <!-- Merge the used Carrot2 components into a single JAR-->
    <property name="tmp:c2merge.dir" value="${libs.dir}/_tmp_c2merge" />
    <delete dir="${tmp:c2merge.dir}" failonerror="false" />
    <mkdir dir="${tmp:c2merge.dir}" />
    <unjar dest="${tmp:c2merge.dir}">
        <fileset dir="${libs.dir}">
            <include name="carrot2-*.jar"/>
        </fileset>
    </unjar>
    <delete failonerror="false">
        <fileset dir="${libs.dir}">
            <include name="carrot2-*.jar" />
        </fileset>
    </delete>
    <jar destfile="${libs.dir}/carrot2-merged-components.jar" basedir="${tmp:c2merge.dir}"
         update="false">
        <manifest>
            <attribute name="Information"
                       value="This file contains several Carrot2 components repacked to a single JAR file. Do not reuse."/>
        </manifest>
    </jar>
    <delete dir="${tmp:c2merge.dir}" failonerror="false" />
  </target>
  <!-- }}} -->

  <!-- ##################################### -->
  <!-- ### {{{ DEPENDENCIES task         ### -->
  <!-- ##################################### -->

  <target name="dependencies" depends="depsoff,prepare">
  	<echo>
Component descriptor:
${component.descriptor}

Project dependencies:
  	
${string:component.dependencies}
  	</echo>
  </target>
  
  <target name="depsoff">
  	<property name="no.bringing.dependencies.uptodate" value="true" />
  </target>


  <!-- ##################################### -->
  <!-- ### {{{ JAR TYPE BUILD            ### -->
  <!-- ##################################### -->

  <target name="build.jartype" depends="prepare,build.jartype.internal,copy.dependencies">
  </target>

  <target name="build.jartype.internal" depends="prepare">
    <property name="dist.extension" value="-jar" />

    <tstamp>
      <format property="build.tstamp" pattern="dd/MM/yyyy HH:mm Z" />
    </tstamp>

    <mkdir dir="${build.dir}/type-jar" />
    <javac destdir     = "${build.dir}/type-jar"
           debug       = "${javac.debug}"
           optimize    = "${javac.optimize}"
           deprecation = "on"
           includeantruntime = "${include.ant.runtime}"
           includejavaruntime = "false"
           encoding	   = "UTF-8"
           source="${source.compatibility}" target="${bytecode.compatibility}"
    >
        <classpath refid="classpath.dependencies" />
        <classpath refid="classpath.local" />
        <src path="${src.path}" />
        <patternset refid="src.patternset" />
    </javac>

    <!-- copy any non-java files (resources) from the source path. -->
    <copy toDir="${build.dir}/type-jar">
       <fileset dir="${src.path}">
         <exclude name="**/*.java"/>
         <patternset refid="src.patternset" />
       </fileset>
    </copy>
    
    <!-- Create a timestamp of the newest source file. -->
    <mostRecentFileDate 
        millisProperty="tmp:last-modified"
        dateProperty="tmp:last-modified-date"
        exceptionOnEmpty="true">
        <format pattern="dd/MM/yyyy HH:mm Z" />
        <fileset dir="${src.path}" includes="**/*.java" />
    </mostRecentFileDate>
    
    <!-- Create information file. -->
    <mkdir dir="${build.dir}/type-jar/META-INF" />
    <delete file="${build.dir}/type-jar/META-INF/${dist.name}.jar.info" failonerror="false" />
    <echo file="${build.dir}/type-jar/META-INF/${dist.name}.jar.info">
Component: ${dist.name}
Profile:   ${profile}

Built by             : ${user.name}
Build time           : ${build.tstamp}
Freshest source file : ${tmp:last-modified-date}

${string:component.dependencies}
    </echo>

    <copy file="${build.dir}/type-jar/META-INF/${dist.name}.jar.info"
          tofile="${distribution.dir}/${dist.name}.jar.info" overwrite="true" />

    <jar update="false" compress="true" jarfile="${distribution.dir}/${dist.name}.jar">
        <fileset dir="${build.dir}/type-jar">
            <patternset refid="src.patternset" />
        </fileset>
        <manifest>
            <attribute name="Built-By"   value="${user.name}"/>
            <attribute name="Build-Time" value="${build.tstamp}" />
            <attribute name="Freshest-Source-File" value="${tmp:last-modified-date}" />            
        </manifest>
    </jar>
  </target>
  <!-- }}} -->

  <!-- ##################################### -->
  <!-- ### {{{ WAR TYPE BUILD            ### -->
  <!-- ##################################### -->

  <target name="tomcat.deploy" depends="tomcat.undeploy">
    <deploy url="${tomcat.url}" 
		username="${tomcat.username}"
		password="${tomcat.password}"
        path="/${dist.name}"
		war="${distribution.dir}/${dist.name}.war"/>
  </target>
  
  <target name="tomcat.undeploy" depends="tomcat.tasks">
    <undeploy url="${tomcat.url}" 
		username="${tomcat.username}"
		password="${tomcat.password}"
        path="/${dist.name}" failonerror="false" />
  </target>  
  
  <target name="tomcat.tasks">
    <condition property="ok:deploy" value="true">
		<equals arg1="${type}" arg2="wartype"/>
    </condition>
    <fail message="Build type not 'wartype'. Can't undeploy." unless="ok:deploy" />

	<echo>
Un/Deploying:   ${distribution.dir}/${dist.name}.war
Remote path: /${dist.name}
Tomcat:      ${tomcat.url}
	</echo>

    <path id="tomcat.tasks">
        <pathelement location="${carrot2.code.dir}/lib/ant-extensions/catalina-ant.jar" />
	</path>
	
    <taskdef name="deploy"    classname="org.apache.catalina.ant.DeployTask">
		<classpath refid="tomcat.tasks" />
	</taskdef>
	<taskdef name="undeploy"  classname="org.apache.catalina.ant.UndeployTask">
		<classpath refid="tomcat.tasks" />
	</taskdef>
  </target>
  
  <target name="build.wartype">
    <property name="copy.dependencies" value="true" />
    <property name="libs.dir" location="${build.dir}/libs-war/WEB-INF/lib" />
    <antcall target="build.wartype.internal" inheritall="true" inheritrefs="true" />
  </target>

  <target name="build.wartype.internal" depends="prepare,copy.dependencies">
    <property name="dist.extension" value="-war" />
  
    <tstamp>
      <format property="build.tstamp" pattern="dd/MM/yyyy HH:mm Z" />
    </tstamp>

    <mkdir dir="${build.dir}/type-war/WEB-INF/classes" />
    <mkdir dir="${build.dir}/type-war/WEB-INF/lib" />

    <javac destdir     = "${build.dir}/type-war/WEB-INF/classes"
           debug       = "${javac.debug}"
           optimize    = "${javac.optimize}"
           deprecation = "on"
           includeantruntime = "${include.ant.runtime}"
           includejavaruntime = "false"
           encoding	   = "UTF-8"
           source="${source.compatibility}" target="${bytecode.compatibility}"
    >
        <classpath refid="classpath.dependencies" />
        <classpath refid="classpath.local" />
        <src path="${src.path}" />
        <patternset refid="src.patternset" />
    </javac>

    <!-- copy any non-java files (resources) from the source path. -->
    <copy toDir="${build.dir}/type-war/WEB-INF/classes">
       <fileset dir="${src.path}">
         <exclude name="**/*.java"/>
         <patternset refid="src.patternset" />
       </fileset>
    </copy>
    
    <!-- copy webapp resources from the source path -->
    <available file="${src-webapp.path}" type="dir" property="cond:webapp.available" />
    <fail unless="cond:webapp.available">
    ### Webapp directory not present in the project: ${src-webapp.path}
    </fail>
    <copy toDir="${build.dir}/type-war">
        <fileset dir="${src-webapp.path}">
          <exclude name="WEB-INF/web.xml.template" />
          <exclude name="WEB-INF/lib/**" />
          <exclude name="WEB-INF/classes/**" />
          <patternset refid="war.patternset" />
        </fileset>
    </copy>
    <copy toDir="${build.dir}/type-war">
        <fileset dir="${build.dir}/libs-war">
            <include name="WEB-INF/lib/**" />
            <patternset refid="war.patternset" />
        </fileset>
    </copy>

    <!-- Create a timestamp of the newest source file. -->
    <mostRecentFileDate 
        millisProperty="tmp:last-modified"
        dateProperty="tmp:last-modified-date"
        exceptionOnEmpty="true">
        <format pattern="dd/MM/yyyy HH:mm Z" />
        <fileset dir="${src.path}" includes="**/*.java" />
        <fileset dir="${src-webapp.path}" includes="**/*.*" />
    </mostRecentFileDate>

    <!-- Create information file. -->
    <mkdir dir="${build.dir}/type-war/META-INF" />
    <delete file="${build.dir}/type-war/META-INF/${dist.name}.war.info" failonerror="false" />
    <echo file="${build.dir}/type-war/META-INF/${dist.name}.war.info">
Component: ${dist.name}
Profile:   ${profile}

Built by             : ${user.name}
Build time           : ${build.tstamp}
Freshest source file : ${tmp:last-modified-date}

${string:component.dependencies}
    </echo>

    <copy file="${build.dir}/type-war/META-INF/${dist.name}.war.info"
          tofile="${distribution.dir}/${dist.name}.war.info" overwrite="true" />

    <manifest file="${build.dir}/type-war/META-INF/MANIFEST.MF" mode="replace">
        <attribute name="Built-By"   value="${user.name}"/>
        <attribute name="Build-Time" value="${build.tstamp}" />
        <attribute name="Freshest-Source-File" value="${tmp:last-modified-date}" />            
    </manifest>

    <delete file="${distribution.dir}/${dist.name}.war" />
<<<<<<< HEAD
    <zip compress="true" zipfile="${distribution.dir}/${dist.name}.war">
        <fileset dir="${build.dir}/type-war" />
    </zip>
=======

    <if>
        <not><isset property="skip.war.zipping" /></not>
        <then>
            <zip compress="true" zipfile="${distribution.dir}/${dist.name}.war">
                <fileset dir="${build.dir}/type-war" />
            </zip>
        </then>
        <else> <!-- Just touch the file to indicate the build succeeded. -->
            <zip whenempty="create" compress="false" zipfile="${distribution.dir}/${dist.name}.war">
                <fileset dir="${distribution.dir}" includes="non-match" />
            </zip>
        </else>
    </if>
>>>>>>> ec545aa4
  </target>
  <!-- }}} -->


  <!-- ##################################### -->
  <!-- ### {{{ TEST TYPE BUILD           ### -->
  <!-- ##################################### -->

  <target name="build.testtype" depends="prepare">
    <tstamp>
      <format property="build.tstamp" pattern="MM/dd/yyyy HH:mm Z" />
    </tstamp>
    
    <property name="build.type" value="type-test" />

    <mkdir dir="${build.dir}/${build.type}" />
    <javac destdir     = "${build.dir}/${build.type}"
           debug       = "${javac.debug}"
           optimize    = "${javac.optimize}"
           deprecation = "on"
           includeantruntime = "${include.ant.runtime}"
           includejavaruntime = "false"
           encoding	   = "UTF-8"
           source="${source.compatibility}" target="${bytecode.compatibility}"
    >
        <classpath refid="classpath.local" />
        <patternset refid="src.patternset" />
        <classpath refid="classpath.dependencies" />
        <src path="${src.path}" />
        <src path="${src-test.path}" />
    </javac>

    <!-- copy any non-java files (resources) from the source path. -->
    <copy toDir="${build.dir}/${build.type}">
       <fileset dir="${src.path}">
         <exclude name="**/*.java" />
       </fileset>
       <fileset dir="${src-test.path}">
         <exclude name="**/*.java" />
       </fileset>
    </copy>

    <!-- Run local tests. -->
    <delete dir="${build.dir}/junit-temp" failonerror="false" />
    <mkdir dir="${build.dir}/junit-temp"/>
    <delete dir="${build.dir}/junit-report" failonerror="false" />
    <mkdir dir="${build.dir}/junit-report"/>

    <pathconvert targetos="unix" property="tmp:safepath">
        <path location="${build.dir}/junit-temp/junit-log4j-log.html" />
    </pathconvert>

    <copy toDir="${build.dir}/junit-temp/log4j"
          includeemptydirs="false" filtering="true" overwrite="true">
        <fileset dir="${carrot2.code.dir}/components/carrot2-util-log4j/src" />
        <filterset begintoken="@" endtoken="@" id="deployment.info">
            <filter token="LOGPATH"       value="${tmp:safepath}" />
        </filterset>
    </copy>

    <!-- Determine file URI prefix (Windows ///, all other: //) -->
    <condition  property="tmp:file.uri.prefix" value="file:///">
        <os family="windows"/>
    </condition>
    <property name="tmp:file.uri.prefix" value="file://" />

    <pathconvert property="tmp:loggingSettings" pathSep="," dirSep="/">
        <path><pathelement location="${build.dir}/junit-temp/log4j/log4j-junit-tests.xml" /></path>
    </pathconvert>
    <touch file="${build.dir}/junit-temp/junit-log4j-log.html" />

    <property environment="env"/>

    <junit dir="${build.dir}/${build.type}" forkmode="perBatch" fork="true" printsummary="true"
        showoutput="true" errorproperty="junit.error" failureproperty="junit.failure">

        <formatter type="xml"/>

        <classpath refid="classpath.dependencies" />
        <classpath location="${build.dir}/${build.type}" />
        <classpath refid="classpath.local" />

        <!-- HACK: we pass javac in classpath because some test cases invoke ant
             in an in-process mode, which skips classpath initialization. -->
        <classpath location="${env.JAVA_HOME}/lib/tools.jar" />
        <classpath>
            <fileset dir="${carrot2.code.dir}/lib/compile-time" includes="resolver.jar" />
        </classpath>
 
        <sysproperty key="log4j.configuration" value="${tmp:file.uri.prefix}${tmp:loggingSettings}"/>
        <sysproperty key="log4j.debug" value="true"/>

        <!-- Pass on all properties with carrot2.* -->
        <syspropertyset dynamic="true">
        	<propertyref prefix="carrot2." />
        </syspropertyset>

		<batchtest todir="${build.dir}/junit-temp">
			<fileset dir="${build.dir}/${build.type}">
				<include name="**/*Test.class" />
                <exclude name="org/apache/**" />
			</fileset>
		</batchtest>
    </junit>

    <junitreport todir="${build.dir}/junit-report">
        <fileset dir="${build.dir}/junit-temp">
            <include name="*.xml"/>
        </fileset>
        <report format="frames" todir="${build.dir}/junit-report"/>
    </junitreport>

    <copy file="${build.dir}/junit-temp/junit-log4j-log.html"
          tofile="${build.dir}/junit-report/junit-log4j-log.html" overwrite="true" />

	<if>
		<or>
			<isset property="junit.failure" />
			<isset property="junit.error" />
		</or>
		<then>
		    <if>
		        <isset property="tests.failure.marker" />
		        <then>
		            <touch file="${tests.failure.marker}" />
		            <echo level="error">Some of the tests failed in ${build.dir}/junit-report/</echo>
		        </then>
		        <else>
		            <fail message="External tests failed. See ${build.dir}/junit-report for report." if="junit.error" />
		            <fail message="External tests failed. See ${build.dir}/junit-report for report." if="junit.failure" />
		        </else>
		    </if>
		</then>
	</if>
  </target>
  <!-- }}} -->

  <!-- ##################################### -->
  <!-- ### {{{ DEP TYPE BUILD            ### -->
  <!-- ##################################### -->

  <target name="build.deptype" depends="bootstrap, discover.classpath">
    <bringToDate componentDescriptor="${component.descriptor}"
                 dependenciesOnly="true" profile="${profile}">
        <dependencies refid="dependencies" />
        <dependencies refid="dependencies.local" />
    </bringToDate>

	<mkdir dir="${distribution.dir}" />

    <copyDependencies
        componentDescriptor="${component.descriptor}"
        profile="${profile}"
        todir="${distribution.dir}">
        <dependencies refid="dependencies" />
        <dependencies refid="dependencies.local" />
    </copyDependencies>
  </target>
  <!-- }}} -->


  <!-- ##################################### -->
  <!-- ### {{{ PROGUARD SECTION          ### -->
  <!-- ##################################### -->  
  <target name="proguard.collect" depends="bootstrap, discover.classpath">
    <fail unless="obf.rules.file">Specify destination file property for rules: proguard.rules.file</fail>

    <!-- Collect proguard definitions from dependencies. -->
    <collectMeta componentDescriptor="${component.descriptor}" type="proguard" 
                 property="proguard.rules" profile="${profile}">
        <dependencies refid="dependencies" />
        <dependencies refid="dependencies.local" />
    </collectMeta>

    <echo file="${obf.rules.file}">${proguard.rules}</echo>
  </target>

  <target name="proguard.run">
    <fail unless="obf.distribution.dir">Define obf.distribution.dir</fail>
    <fail unless="obf.jar.location">Define obf.jar.location</fail>

    <property name="obf.rules.file" location="${obf.distribution.dir}/${dist.name}.pro" />
    <property name="obf.seeds.file" location="${obf.distribution.dir}/${dist.name}.seeds" />
    <property name="obf.map.file" location="${obf.distribution.dir}/${dist.name}.map" />

    <!-- This can be used to leave certain obfuscation files after running this target.
         Put a string value containing substrings:
         rules  - leaves the rules file.
         seeds  - leaves the seeds file.
         map    - leaves the map file.
    -->
    <property name="obf.leave.files" value="" />

    <available file="${java.home}/lib" property="rt.libs.available" type="dir" value="true" />
    <fail unless="rt.libs.available">
Runtime Java libraries are needed for obfuscation. They are not found in
the default path: ${java.home}/lib
    </fail>

    <!-- Obfuscate in a separate folder. -->
    <delete dir="${obf.distribution.dir}" failonerror="false" />
    <copy todir="${obf.distribution.dir}">
        <fileset dir="${distribution.dir}" />
    </copy>

    <!-- Collect rules for obfuscating and run proguard -->
    <taskdef resource="proguard/ant/task.properties">
        <classpath location="${carrot2.code.dir}/lib/proguard/proguard.jar" />
    </taskdef>

    <antcall inheritall="true" inheritrefs="true" target="proguard.collect" />

    <proguard configuration="${obf.rules.file}" defaultpackage="c2" ignorewarnings="true" 
        printmapping="${obf.map.file}" printseeds="${obf.seeds.file}">
            <injar refid="input.jars" />
            <outjar file="tmp/obfuscated.jar"/>

            <libraryjar dir="${java.home}/lib/rt.jar"/>
            <libraryjar refid="library.jars" />
    </proguard>

    <!-- Remove input JARs used for obfuscation. -->
    <delete>
        <fileset refid="input.jars" />
    </delete>
	<if><not><contains string="${obf.leave.files}" substring="rules" casesensitive="false" /></not>
		<then><delete file="${obf.rules.file}" /></then></if>
	<if><not><contains string="${obf.leave.files}" substring="seeds" casesensitive="false" /></not>
		<then><delete file="${obf.seeds.file}" /></then></if>
	<if><not><contains string="${obf.leave.files}" substring="map" casesensitive="false" /></not>
		<then><delete file="${obf.map.file}" /></then></if>

    <move file="tmp/obfuscated.jar" tofile="${obf.jar.location}" />
  </target>
  
  <!-- }}} -->
  
  <!-- ##################################### -->
  <!-- ### {{{ CLASS EXEC HOOK           ### -->
  <!-- ##################################### -->  
  <target name="run.class" depends="prepare">
    <fail unless="run.class.name">
    Set 'run.class.name' property to run a class with the project's classpath.
    </fail>
  	<java classname="${run.class.name}" fork="true" failonerror="false">
        <classpath refid="classpath.dependencies" />
        <classpath location="${build.dir}/${build.type}" />
        <classpath location="${build.dir}/type-test" />
        <classpath location="${build.dir}/type-jar" />

        <classpath refid="classpath.local" />

        <!-- HACK: we pass javac in classpath because some test cases invoke ant
             in an in-process mode, which skips classpath initialization. -->
        <classpath location="${env.JAVA_HOME}/lib/tools.jar" />
    </java>
  </target>
  <!-- }}} -->

  <!-- ##################################### -->
  <!-- ### {{{ JAVADOC BUILD             ### -->
  <!-- ##################################### -->  
  <target name="javadoc" depends="javadoc.on, javadoc.internal" />

  <target name="javadoc.on">
    <property name="javadoc.on" value="true" />
    <property name="javadoc.packages" value="org.carrot2.*" />
  </target>

  <target name="javadoc.internal" if="javadoc.on" depends="prepare">
    <delete dir="${javadoc.dir}" failonerror="false" />
    <mkdir dir="${javadoc.dir}" />

    <javadoc packagenames     = "${javadoc.packages}"
             destdir          = "${javadoc.dir}"
             protected        = "true"
             version          = "false"
             use              = "true"
             encoding         = "UTF-8"
             doctitle         = "${ant.project.name}"
             header           = "${ant.project.name}"
             footer           = "Please refer to project documentation at &lt;br&gt;&lt;a href=http://www.carrot2.org&gt;http://www.carrot2.org&lt;/a&gt;"
             bottom           = "&lt;center&gt;Copyright (c) Copyright (C) Dawid Weiss, Stanislaw Osinski &lt;/center&gt;"
             failonerror      = "true"
             stylesheetfile   = "${carrot2.code.dir}/etc/javadoc/stylesheet.css"
    >
        <classpath refid="classpath.dependencies" />
        <classpath refid="classpath.local" />

        <fileset dir="${src.path}"> 
        	<patternset refid="src.patternset" />
        </fileset>
    </javadoc>
  </target>
  <!-- }}} -->
  
  <target name="help">
    <echo>Not for separate use.</echo>
  </target>

</project><|MERGE_RESOLUTION|>--- conflicted
+++ resolved
@@ -471,11 +471,6 @@
     </manifest>
 
     <delete file="${distribution.dir}/${dist.name}.war" />
-<<<<<<< HEAD
-    <zip compress="true" zipfile="${distribution.dir}/${dist.name}.war">
-        <fileset dir="${build.dir}/type-war" />
-    </zip>
-=======
 
     <if>
         <not><isset property="skip.war.zipping" /></not>
@@ -490,7 +485,6 @@
             </zip>
         </else>
     </if>
->>>>>>> ec545aa4
   </target>
   <!-- }}} -->
 
