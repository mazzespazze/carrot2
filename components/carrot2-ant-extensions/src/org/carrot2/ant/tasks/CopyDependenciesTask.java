
/*
 * Carrot2 project.
 *
 * Copyright (C) 2002-2007, Dawid Weiss, Stanisław Osiński.
 * Portions (C) Contributors listed in "carrot2.CONTRIBUTORS" file.
 * All rights reserved.
 *
 * Refer to the full license file "carrot2.LICENSE"
 * in the root folder of the repository checkout or at:
 * http://www.carrot2.org/carrot2.LICENSE
 */

package org.carrot2.ant.tasks;

import java.io.File;
import java.util.Map;

import org.apache.tools.ant.BuildException;
import org.apache.tools.ant.Project;
import org.apache.tools.ant.taskdefs.Copy;
import org.apache.tools.ant.taskdefs.Mkdir;
import org.apache.tools.ant.util.FileUtils;
import org.carrot2.ant.deps.ComponentDependency;
import org.carrot2.ant.deps.FileReference;



/**
 * An ANT task that prints all the
 * dependencies of a given component. 
 */
public class CopyDependenciesTask extends BaseDependencyPathTask {

    /**
     * A directory where dependencies are to be copied.
     */
    private File toDir;

	/**
     * The component info file of the component
     * for which dependencies are to be retrieved.
     */
    private File componentDescriptor;

    /** Profile for dependency traversal. */
    private String profile;

    /**
     * Set the profile for dependency traversal.
     * @param profile
     */
    public void setProfile(String profile) {
        if (profile != null && "".equals(profile.trim())) {
            profile = null;
        } else
        	this.profile = profile;
    }

    /**
     * Sets the directory where dependencies will be copied.
     * @param file
     */
    public void setToDir(File file) {
        this.toDir = file;
    }
    
    /**
     * Sets a path to the dependency of the component for which dependencies are to be retrieved.
     */
    public void setComponentDescriptor(File dependencyFile) {
        this.componentDescriptor = dependencyFile;
    }

    /**
     * Checks if all parameters are correct.
     * @throws BuildException
     */
    protected void checkParameters() 
        throws BuildException
    {
        if (getProject() == null) {
            throw new BuildException("Project reference is required.");
        }

        if (this.componentDescriptor == null) {
            throw new BuildException("componentDescriptor attribute is required.");
        }

        if (this.toDir == null)
            throw new BuildException("toDir attribute is required.");
        
        if (!this.toDir.isDirectory()) {
            throw new BuildException("Not a directory or does not exist: "
                + toDir.getAbsolutePath());
        }
    }

    /**
     * Searches for components that are not up to date and updates
     * them if possible.
     */
    public void execute() throws BuildException {
        checkParameters();
        
<<<<<<< HEAD
        FileUtils futils = FileUtils.newFileUtils();
=======
        FileUtils futils = FileUtils.getFileUtils();
>>>>>>> ec545aa4
        try {
            ComponentDependency component = 
                new ComponentDependency(getProject(), this.componentDescriptor);

            // load all dependencies pointed to by embedded filesets.
            final Map components = super.getAllComponents();
            Utils.addComponentToMap(component, components);

            FileReference [] refs 
                = component.getAllProvidedFileReferences(components, profile, true, true);

            for (int i=0;i<refs.length;i++) {
                if (!refs[i].getAbsoluteFile().exists()) {
                    log("WARNING: file does not exist: "
                        + refs[i].getAbsoluteFile() + ", skipping.", Project.MSG_WARN);
                    continue;
                }
                File toFile = futils.resolveFile(toDir, refs[i].getRelative());
                File dir = toFile.getParentFile();

                Mkdir mkdirTask = (Mkdir) getProject().createTask("mkdir");
                mkdirTask.setProject(getProject());
                mkdirTask.setDir(dir);
                mkdirTask.execute();
                
                Copy copyTask = (Copy) getProject().createTask("copy");
                copyTask.setProject(getProject());
                copyTask.setPreserveLastModified(true);
                copyTask.setFile(refs[i].getAbsoluteFile());
                copyTask.setTofile(toFile);
                copyTask.execute();
            }
        } catch (Exception e) {
            throw new BuildException(e);
        }
    }
}<|MERGE_RESOLUTION|>--- conflicted
+++ resolved
@@ -103,11 +103,7 @@
     public void execute() throws BuildException {
         checkParameters();
         
-<<<<<<< HEAD
-        FileUtils futils = FileUtils.newFileUtils();
-=======
         FileUtils futils = FileUtils.getFileUtils();
->>>>>>> ec545aa4
         try {
             ComponentDependency component = 
                 new ComponentDependency(getProject(), this.componentDescriptor);
