--- conflicted
+++ resolved
@@ -1,271 +1,261 @@
-<<<<<<< HEAD
-/**
- * SourceResponse.java
- *
- * This file was auto-generated from WSDL
- * by the Apache Axis 1.4 Sep 12, 2006 (01:08:05 CEST) WSDL2Java emitter.
- */
-
-=======
 
 // Generated file. Do not edit by hand.
 
->>>>>>> 48edd2c0
-package com.microsoft.msnsearch;
-
-public class SourceResponse  implements java.io.Serializable {
-    private com.microsoft.msnsearch.SourceType source;
-
-    private int offset;
-
-    private int total;
-
-    private java.lang.String recourseQuery;
-
-    private com.microsoft.msnsearch.Result[] results;
-
-    public SourceResponse() {
-    }
-
-    public SourceResponse(
-           com.microsoft.msnsearch.SourceType source,
-           int offset,
-           int total,
-           java.lang.String recourseQuery,
-           com.microsoft.msnsearch.Result[] results) {
-           this.source = source;
-           this.offset = offset;
-           this.total = total;
-           this.recourseQuery = recourseQuery;
-           this.results = results;
-    }
-
-
-    /**
-     * Gets the source value for this SourceResponse.
-     * 
-     * @return source
-     */
-    public com.microsoft.msnsearch.SourceType getSource() {
-        return source;
-    }
-
-
-    /**
-     * Sets the source value for this SourceResponse.
-     * 
-     * @param source
-     */
-    public void setSource(com.microsoft.msnsearch.SourceType source) {
-        this.source = source;
-    }
-
-
-    /**
-     * Gets the offset value for this SourceResponse.
-     * 
-     * @return offset
-     */
-    public int getOffset() {
-        return offset;
-    }
-
-
-    /**
-     * Sets the offset value for this SourceResponse.
-     * 
-     * @param offset
-     */
-    public void setOffset(int offset) {
-        this.offset = offset;
-    }
-
-
-    /**
-     * Gets the total value for this SourceResponse.
-     * 
-     * @return total
-     */
-    public int getTotal() {
-        return total;
-    }
-
-
-    /**
-     * Sets the total value for this SourceResponse.
-     * 
-     * @param total
-     */
-    public void setTotal(int total) {
-        this.total = total;
-    }
-
-
-    /**
-     * Gets the recourseQuery value for this SourceResponse.
-     * 
-     * @return recourseQuery
-     */
-    public java.lang.String getRecourseQuery() {
-        return recourseQuery;
-    }
-
-
-    /**
-     * Sets the recourseQuery value for this SourceResponse.
-     * 
-     * @param recourseQuery
-     */
-    public void setRecourseQuery(java.lang.String recourseQuery) {
-        this.recourseQuery = recourseQuery;
-    }
-
-
-    /**
-     * Gets the results value for this SourceResponse.
-     * 
-     * @return results
-     */
-    public com.microsoft.msnsearch.Result[] getResults() {
-        return results;
-    }
-
-
-    /**
-     * Sets the results value for this SourceResponse.
-     * 
-     * @param results
-     */
-    public void setResults(com.microsoft.msnsearch.Result[] results) {
-        this.results = results;
-    }
-
-    private java.lang.Object __equalsCalc = null;
-    public synchronized boolean equals(java.lang.Object obj) {
-        if (!(obj instanceof SourceResponse)) return false;
-        SourceResponse other = (SourceResponse) obj;
-        if (obj == null) return false;
-        if (this == obj) return true;
-        if (__equalsCalc != null) {
-            return (__equalsCalc == obj);
-        }
-        __equalsCalc = obj;
-        boolean _equals;
-        _equals = true && 
-            ((this.source==null && other.getSource()==null) || 
-             (this.source!=null &&
-              this.source.equals(other.getSource()))) &&
-            this.offset == other.getOffset() &&
-            this.total == other.getTotal() &&
-            ((this.recourseQuery==null && other.getRecourseQuery()==null) || 
-             (this.recourseQuery!=null &&
-              this.recourseQuery.equals(other.getRecourseQuery()))) &&
-            ((this.results==null && other.getResults()==null) || 
-             (this.results!=null &&
-              java.util.Arrays.equals(this.results, other.getResults())));
-        __equalsCalc = null;
-        return _equals;
-    }
-
-    private boolean __hashCodeCalc = false;
-    public synchronized int hashCode() {
-        if (__hashCodeCalc) {
-            return 0;
-        }
-        __hashCodeCalc = true;
-        int _hashCode = 1;
-        if (getSource() != null) {
-            _hashCode += getSource().hashCode();
-        }
-        _hashCode += getOffset();
-        _hashCode += getTotal();
-        if (getRecourseQuery() != null) {
-            _hashCode += getRecourseQuery().hashCode();
-        }
-        if (getResults() != null) {
-            for (int i=0;
-                 i<java.lang.reflect.Array.getLength(getResults());
-                 i++) {
-                java.lang.Object obj = java.lang.reflect.Array.get(getResults(), i);
-                if (obj != null &&
-                    !obj.getClass().isArray()) {
-                    _hashCode += obj.hashCode();
-                }
-            }
-        }
-        __hashCodeCalc = false;
-        return _hashCode;
-    }
-
-    // Type metadata
-    private static org.apache.axis.description.TypeDesc typeDesc =
-        new org.apache.axis.description.TypeDesc(SourceResponse.class, true);
-
-    static {
-        typeDesc.setXmlType(new javax.xml.namespace.QName("http://schemas.microsoft.com/MSNSearch/2005/09/fex", "SourceResponse"));
-        org.apache.axis.description.ElementDesc elemField = new org.apache.axis.description.ElementDesc();
-        elemField.setFieldName("source");
-        elemField.setXmlName(new javax.xml.namespace.QName("http://schemas.microsoft.com/MSNSearch/2005/09/fex", "Source"));
-        elemField.setXmlType(new javax.xml.namespace.QName("http://schemas.microsoft.com/MSNSearch/2005/09/fex", "SourceType"));
-        elemField.setNillable(false);
-        typeDesc.addFieldDesc(elemField);
-        elemField = new org.apache.axis.description.ElementDesc();
-        elemField.setFieldName("offset");
-        elemField.setXmlName(new javax.xml.namespace.QName("http://schemas.microsoft.com/MSNSearch/2005/09/fex", "Offset"));
-        elemField.setXmlType(new javax.xml.namespace.QName("http://www.w3.org/2001/XMLSchema", "int"));
-        elemField.setNillable(false);
-        typeDesc.addFieldDesc(elemField);
-        elemField = new org.apache.axis.description.ElementDesc();
-        elemField.setFieldName("total");
-        elemField.setXmlName(new javax.xml.namespace.QName("http://schemas.microsoft.com/MSNSearch/2005/09/fex", "Total"));
-        elemField.setXmlType(new javax.xml.namespace.QName("http://www.w3.org/2001/XMLSchema", "int"));
-        elemField.setNillable(false);
-        typeDesc.addFieldDesc(elemField);
-        elemField = new org.apache.axis.description.ElementDesc();
-        elemField.setFieldName("recourseQuery");
-        elemField.setXmlName(new javax.xml.namespace.QName("http://schemas.microsoft.com/MSNSearch/2005/09/fex", "RecourseQuery"));
-        elemField.setXmlType(new javax.xml.namespace.QName("http://www.w3.org/2001/XMLSchema", "string"));
-        elemField.setMinOccurs(0);
-        elemField.setNillable(false);
-        typeDesc.addFieldDesc(elemField);
-        elemField = new org.apache.axis.description.ElementDesc();
-        elemField.setFieldName("results");
-        elemField.setXmlName(new javax.xml.namespace.QName("http://schemas.microsoft.com/MSNSearch/2005/09/fex", "Results"));
-        elemField.setXmlType(new javax.xml.namespace.QName("http://schemas.microsoft.com/MSNSearch/2005/09/fex", "Result"));
-        elemField.setNillable(false);
-        elemField.setItemQName(new javax.xml.namespace.QName("http://schemas.microsoft.com/MSNSearch/2005/09/fex", "Result"));
-        typeDesc.addFieldDesc(elemField);
-    }
-
-    /**
-     * Return type metadata object
-     */
-    public static org.apache.axis.description.TypeDesc getTypeDesc() {
-        return typeDesc;
-    }
-
-    /**
-     * Get Custom Serializer
-     */
-    public static org.apache.axis.encoding.Serializer getSerializer(
-           java.lang.String mechType, 
-           java.lang.Class _javaType,  
-           javax.xml.namespace.QName _xmlType) {
-        return 
-          new  org.apache.axis.encoding.ser.BeanSerializer(
-            _javaType, _xmlType, typeDesc);
-    }
-
-    /**
-     * Get Custom Deserializer
-     */
-    public static org.apache.axis.encoding.Deserializer getDeserializer(
-           java.lang.String mechType, 
-           java.lang.Class _javaType,  
-           javax.xml.namespace.QName _xmlType) {
-        return 
-          new  org.apache.axis.encoding.ser.BeanDeserializer(
-            _javaType, _xmlType, typeDesc);
-    }
-
-}
+package com.microsoft.msnsearch;
+
+public class SourceResponse  implements java.io.Serializable {
+    private com.microsoft.msnsearch.SourceType source;
+
+    private int offset;
+
+    private int total;
+
+    private java.lang.String recourseQuery;
+
+    private com.microsoft.msnsearch.Result[] results;
+
+    public SourceResponse() {
+    }
+
+    public SourceResponse(
+           com.microsoft.msnsearch.SourceType source,
+           int offset,
+           int total,
+           java.lang.String recourseQuery,
+           com.microsoft.msnsearch.Result[] results) {
+           this.source = source;
+           this.offset = offset;
+           this.total = total;
+           this.recourseQuery = recourseQuery;
+           this.results = results;
+    }
+
+
+    /**
+     * Gets the source value for this SourceResponse.
+     * 
+     * @return source
+     */
+    public com.microsoft.msnsearch.SourceType getSource() {
+        return source;
+    }
+
+
+    /**
+     * Sets the source value for this SourceResponse.
+     * 
+     * @param source
+     */
+    public void setSource(com.microsoft.msnsearch.SourceType source) {
+        this.source = source;
+    }
+
+
+    /**
+     * Gets the offset value for this SourceResponse.
+     * 
+     * @return offset
+     */
+    public int getOffset() {
+        return offset;
+    }
+
+
+    /**
+     * Sets the offset value for this SourceResponse.
+     * 
+     * @param offset
+     */
+    public void setOffset(int offset) {
+        this.offset = offset;
+    }
+
+
+    /**
+     * Gets the total value for this SourceResponse.
+     * 
+     * @return total
+     */
+    public int getTotal() {
+        return total;
+    }
+
+
+    /**
+     * Sets the total value for this SourceResponse.
+     * 
+     * @param total
+     */
+    public void setTotal(int total) {
+        this.total = total;
+    }
+
+
+    /**
+     * Gets the recourseQuery value for this SourceResponse.
+     * 
+     * @return recourseQuery
+     */
+    public java.lang.String getRecourseQuery() {
+        return recourseQuery;
+    }
+
+
+    /**
+     * Sets the recourseQuery value for this SourceResponse.
+     * 
+     * @param recourseQuery
+     */
+    public void setRecourseQuery(java.lang.String recourseQuery) {
+        this.recourseQuery = recourseQuery;
+    }
+
+
+    /**
+     * Gets the results value for this SourceResponse.
+     * 
+     * @return results
+     */
+    public com.microsoft.msnsearch.Result[] getResults() {
+        return results;
+    }
+
+
+    /**
+     * Sets the results value for this SourceResponse.
+     * 
+     * @param results
+     */
+    public void setResults(com.microsoft.msnsearch.Result[] results) {
+        this.results = results;
+    }
+
+    private java.lang.Object __equalsCalc = null;
+    public synchronized boolean equals(java.lang.Object obj) {
+        if (!(obj instanceof SourceResponse)) return false;
+        SourceResponse other = (SourceResponse) obj;
+        if (obj == null) return false;
+        if (this == obj) return true;
+        if (__equalsCalc != null) {
+            return (__equalsCalc == obj);
+        }
+        __equalsCalc = obj;
+        boolean _equals;
+        _equals = true && 
+            ((this.source==null && other.getSource()==null) || 
+             (this.source!=null &&
+              this.source.equals(other.getSource()))) &&
+            this.offset == other.getOffset() &&
+            this.total == other.getTotal() &&
+            ((this.recourseQuery==null && other.getRecourseQuery()==null) || 
+             (this.recourseQuery!=null &&
+              this.recourseQuery.equals(other.getRecourseQuery()))) &&
+            ((this.results==null && other.getResults()==null) || 
+             (this.results!=null &&
+              java.util.Arrays.equals(this.results, other.getResults())));
+        __equalsCalc = null;
+        return _equals;
+    }
+
+    private boolean __hashCodeCalc = false;
+    public synchronized int hashCode() {
+        if (__hashCodeCalc) {
+            return 0;
+        }
+        __hashCodeCalc = true;
+        int _hashCode = 1;
+        if (getSource() != null) {
+            _hashCode += getSource().hashCode();
+        }
+        _hashCode += getOffset();
+        _hashCode += getTotal();
+        if (getRecourseQuery() != null) {
+            _hashCode += getRecourseQuery().hashCode();
+        }
+        if (getResults() != null) {
+            for (int i=0;
+                 i<java.lang.reflect.Array.getLength(getResults());
+                 i++) {
+                java.lang.Object obj = java.lang.reflect.Array.get(getResults(), i);
+                if (obj != null &&
+                    !obj.getClass().isArray()) {
+                    _hashCode += obj.hashCode();
+                }
+            }
+        }
+        __hashCodeCalc = false;
+        return _hashCode;
+    }
+
+    // Type metadata
+    private static org.apache.axis.description.TypeDesc typeDesc =
+        new org.apache.axis.description.TypeDesc(SourceResponse.class, true);
+
+    static {
+        typeDesc.setXmlType(new javax.xml.namespace.QName("http://schemas.microsoft.com/MSNSearch/2005/09/fex", "SourceResponse"));
+        org.apache.axis.description.ElementDesc elemField = new org.apache.axis.description.ElementDesc();
+        elemField.setFieldName("source");
+        elemField.setXmlName(new javax.xml.namespace.QName("http://schemas.microsoft.com/MSNSearch/2005/09/fex", "Source"));
+        elemField.setXmlType(new javax.xml.namespace.QName("http://schemas.microsoft.com/MSNSearch/2005/09/fex", "SourceType"));
+        elemField.setNillable(false);
+        typeDesc.addFieldDesc(elemField);
+        elemField = new org.apache.axis.description.ElementDesc();
+        elemField.setFieldName("offset");
+        elemField.setXmlName(new javax.xml.namespace.QName("http://schemas.microsoft.com/MSNSearch/2005/09/fex", "Offset"));
+        elemField.setXmlType(new javax.xml.namespace.QName("http://www.w3.org/2001/XMLSchema", "int"));
+        elemField.setNillable(false);
+        typeDesc.addFieldDesc(elemField);
+        elemField = new org.apache.axis.description.ElementDesc();
+        elemField.setFieldName("total");
+        elemField.setXmlName(new javax.xml.namespace.QName("http://schemas.microsoft.com/MSNSearch/2005/09/fex", "Total"));
+        elemField.setXmlType(new javax.xml.namespace.QName("http://www.w3.org/2001/XMLSchema", "int"));
+        elemField.setNillable(false);
+        typeDesc.addFieldDesc(elemField);
+        elemField = new org.apache.axis.description.ElementDesc();
+        elemField.setFieldName("recourseQuery");
+        elemField.setXmlName(new javax.xml.namespace.QName("http://schemas.microsoft.com/MSNSearch/2005/09/fex", "RecourseQuery"));
+        elemField.setXmlType(new javax.xml.namespace.QName("http://www.w3.org/2001/XMLSchema", "string"));
+        elemField.setMinOccurs(0);
+        elemField.setNillable(false);
+        typeDesc.addFieldDesc(elemField);
+        elemField = new org.apache.axis.description.ElementDesc();
+        elemField.setFieldName("results");
+        elemField.setXmlName(new javax.xml.namespace.QName("http://schemas.microsoft.com/MSNSearch/2005/09/fex", "Results"));
+        elemField.setXmlType(new javax.xml.namespace.QName("http://schemas.microsoft.com/MSNSearch/2005/09/fex", "Result"));
+        elemField.setNillable(false);
+        elemField.setItemQName(new javax.xml.namespace.QName("http://schemas.microsoft.com/MSNSearch/2005/09/fex", "Result"));
+        typeDesc.addFieldDesc(elemField);
+    }
+
+    /**
+     * Return type metadata object
+     */
+    public static org.apache.axis.description.TypeDesc getTypeDesc() {
+        return typeDesc;
+    }
+
+    /**
+     * Get Custom Serializer
+     */
+    public static org.apache.axis.encoding.Serializer getSerializer(
+           java.lang.String mechType, 
+           java.lang.Class _javaType,  
+           javax.xml.namespace.QName _xmlType) {
+        return 
+          new  org.apache.axis.encoding.ser.BeanSerializer(
+            _javaType, _xmlType, typeDesc);
+    }
+
+    /**
+     * Get Custom Deserializer
+     */
+    public static org.apache.axis.encoding.Deserializer getDeserializer(
+           java.lang.String mechType, 
+           java.lang.Class _javaType,  
+           javax.xml.namespace.QName _xmlType) {
+        return 
+          new  org.apache.axis.encoding.ser.BeanDeserializer(
+            _javaType, _xmlType, typeDesc);
+    }
+
+}