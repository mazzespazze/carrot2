
/*
 * Carrot2 project.
 *
 * Copyright (C) 2002-2007, Dawid Weiss, Stanisław Osiński.
 * Portions (C) Contributors listed in "carrot2.CONTRIBUTORS" file.
 * All rights reserved.
 *
 * Refer to the full license file "carrot2.LICENSE"
 * in the root folder of the repository checkout or at:
 * http://www.carrot2.org/carrot2.LICENSE
 */

package org.carrot2.ant.tasks;

import java.io.File;
import java.text.SimpleDateFormat;
import java.util.*;

import org.apache.tools.ant.*;
import org.apache.tools.ant.types.FileSet;
import org.apache.tools.ant.util.FileUtils;

/**
 * An ANT task that sets the name of a given
 * property to the timestamp of the least recently
 * modified file in a provided <code>FileSet</code>.
 * The timestamp is expressed in milliseconds since
 * Jan 1, 1970.
 */
public class MostRecentFileDateTask extends Task {
    private CustomFormat format;

    /** Name of a property that will be initialized with formatted date
     * of the most recent file. */
    private String dateProperty;

    /** A list of <code>FileSet</code> objects. */
    private List fileSets = new LinkedList();
    
    /** Name of the property to set. */
    private String millisProperty;
    
    /**
     * If <code>true</code>, the result is stored in {@link #lastModified}
     * field.
     */
    private boolean storeInField;
    
    /**
     * If {@link #storeInField} is <code>true</code>, this field
     * will contain the result of this task after invoking {@link #execute()}.
     */
    private long lastModified;

    /** 
     *  If <code>true</code> an exception is thrown
     *  if no files are included in all of the filesets.
     */
    private boolean exceptionOnEmpty;

    /**
     * A simple inner class for providing custom date format.
     */
    public static class CustomFormat {

        private String pattern;

        public void setPattern(String pattern) {
            this.pattern = pattern;
        }

        public String getFormatted(long millis) {
            if (this.pattern == null)
                throw new BuildException("Pattern attribute must be provided");
            SimpleDateFormat sdf = new SimpleDateFormat(pattern);
            return sdf.format(new Date(millis));
        }
    }
    
    /**
     * If set to true, the task will throw an exception
     * if there are no files included in all of the 
     * combined filesets.
     */    
    public void setExceptionOnEmpty(boolean value) {
        this.exceptionOnEmpty = value;
    }
    
    /** 
     * Adds a <code>FileSet</code> to the
     * list of files to check.
     */
    public void addFileset(FileSet fs) {
        fileSets.add( fs );
    }
    
    /**
     * Sets the name of the property to initialize
     * with milliseconds.
     */
    public void setMillisProperty(String name) {
        this.millisProperty = name;
    }
    
    /**
     * Sets the name of the property to initialize
     * with formatted date.
     */
    public void setDateProperty(String name) {
        this.dateProperty = name;
    }
    
    /**
     * Sets {@link #storeInField}.
     */
    public void setStoreInField(boolean v) {
        this.storeInField = v;
    }
    
    public long getLastModified() {
        return lastModified;
    }

    public CustomFormat createFormat() {
        if (format != null)
            throw new BuildException("Only one format child element is allowed.");

        CustomFormat cts = new CustomFormat();
        format = cts;
        return cts;
    } 

    /**
     * Verifies that all parameters are provided and correct;
     * @throws BuildException
     */
    protected void checkParameters() throws BuildException {
        if (this.fileSets.size() == 0) {
            throw new BuildException("At least one embedded FileSet is required.");
        }
        
        if (this.millisProperty == null && this.dateProperty == null && storeInField == false) {
            throw new BuildException("dateProperty or millisProperty attribute must be provided.");
        }
    }

    /**
     * Verifies parameters and executes the task.
     * @throws BuildException 
     */
	public void execute() throws BuildException {
		super.execute();

        checkParameters();
        
<<<<<<< HEAD
        FileUtils fileUtils = FileUtils.newFileUtils();
=======
        FileUtils fileUtils = FileUtils.getFileUtils();
>>>>>>> ec545aa4
        
        int includedFiles = 0;
        long lastModifiedDate = 0;
        ArrayList lastModifiedFiles = new ArrayList();
        
        // Iterate filesets and get update the most recent 
        // modification date accordingly.
        for (Iterator fsIterator = this.fileSets.iterator(); fsIterator.hasNext(); ) {
            FileSet fs = (FileSet) fsIterator.next();

            DirectoryScanner ds = fs.getDirectoryScanner(getProject());
            File fromDir = fs.getDir(getProject());
            String [] srcFiles = ds.getIncludedFiles();

            for (int fIndex = 0; fIndex < srcFiles.length; fIndex++) {
                File file = fileUtils.resolveFile(fromDir, srcFiles[fIndex]);
                if (includedFiles == 0) {
                    lastModifiedDate = file.lastModified();
                } else {
                    if (lastModifiedDate == file.lastModified()) {
                        lastModifiedFiles.add( file );
                    } else if (lastModifiedDate < file.lastModified()) {
                        lastModifiedDate = file.lastModified();
                        lastModifiedFiles.clear();
                        lastModifiedFiles.add(file);
                    } 
                }
                includedFiles++;
            }
        }

        if (includedFiles == 0) {
            if (this.exceptionOnEmpty) {
                throw new BuildException("No files included in the fileset.");
            }
            log("No files included.", Project.MSG_INFO);
        } else {
            log("Last modified "
                + "[millis: " + lastModifiedDate + ", "
                + "date: " + new Date( lastModifiedDate )
                + "]: ", Project.MSG_VERBOSE);
    
            // set the property to the most recently modified file
            if (this.millisProperty != null) {
                getProject().setNewProperty(this.millisProperty,
                    Long.toString(lastModifiedDate));
            }
            if (this.dateProperty != null) {
                String out;
                if (this.format != null) {
                    out = format.getFormatted(lastModifiedDate);
                } else {
                    SimpleDateFormat sdf = new SimpleDateFormat();
                    out = sdf.format(new Date(lastModifiedDate));
                }
                getProject().setNewProperty(this.dateProperty, out);
            }
            if (this.storeInField) {
                this.lastModified = lastModifiedDate;
            }
        }
	}
}<|MERGE_RESOLUTION|>--- conflicted
+++ resolved
@@ -154,11 +154,7 @@
 
         checkParameters();
         
-<<<<<<< HEAD
-        FileUtils fileUtils = FileUtils.newFileUtils();
-=======
         FileUtils fileUtils = FileUtils.getFileUtils();
->>>>>>> ec545aa4
         
         int includedFiles = 0;
         long lastModifiedDate = 0;
