--- conflicted
+++ resolved
@@ -1,106 +1,96 @@
-<<<<<<< HEAD
-/**
- * ResultFieldMaskNull.java
- *
- * This file was auto-generated from WSDL
- * by the Apache Axis 1.4 Sep 12, 2006 (01:08:05 CEST) WSDL2Java emitter.
- */
-
-=======
 
 // Generated file. Do not edit by hand.
 
->>>>>>> 48edd2c0
-package com.microsoft.msnsearch;
-
-public class ResultFieldMaskNull implements java.io.Serializable {
-    private java.lang.String _value_;
-    private static java.util.HashMap _table_ = new java.util.HashMap();
-
-    // Constructor
-    protected ResultFieldMaskNull(java.lang.String value) {
-        _value_ = value;
-        _table_.put(_value_,this);
-    }
-
-    public static final java.lang.String _All = "All";
-    public static final java.lang.String _Title = "Title";
-    public static final java.lang.String _Description = "Description";
-    public static final java.lang.String _Url = "Url";
-    public static final java.lang.String _DisplayUrl = "DisplayUrl";
-    public static final java.lang.String _CacheUrl = "CacheUrl";
-    public static final java.lang.String _Source = "Source";
-    public static final java.lang.String _SearchTags = "SearchTags";
-    public static final java.lang.String _Phone = "Phone";
-    public static final java.lang.String _DateTime = "DateTime";
-    public static final java.lang.String _Address = "Address";
-    public static final java.lang.String _Location = "Location";
-    public static final java.lang.String _SearchTagsArray = "SearchTagsArray";
-    public static final java.lang.String _Summary = "Summary";
-    public static final java.lang.String _ResultType = "ResultType";
-    public static final java.lang.String _Image = "Image";
-    public static final java.lang.String _Video = "Video";
-    public static final ResultFieldMaskNull All = new ResultFieldMaskNull(_All);
-    public static final ResultFieldMaskNull Title = new ResultFieldMaskNull(_Title);
-    public static final ResultFieldMaskNull Description = new ResultFieldMaskNull(_Description);
-    public static final ResultFieldMaskNull Url = new ResultFieldMaskNull(_Url);
-    public static final ResultFieldMaskNull DisplayUrl = new ResultFieldMaskNull(_DisplayUrl);
-    public static final ResultFieldMaskNull CacheUrl = new ResultFieldMaskNull(_CacheUrl);
-    public static final ResultFieldMaskNull Source = new ResultFieldMaskNull(_Source);
-    public static final ResultFieldMaskNull SearchTags = new ResultFieldMaskNull(_SearchTags);
-    public static final ResultFieldMaskNull Phone = new ResultFieldMaskNull(_Phone);
-    public static final ResultFieldMaskNull DateTime = new ResultFieldMaskNull(_DateTime);
-    public static final ResultFieldMaskNull Address = new ResultFieldMaskNull(_Address);
-    public static final ResultFieldMaskNull Location = new ResultFieldMaskNull(_Location);
-    public static final ResultFieldMaskNull SearchTagsArray = new ResultFieldMaskNull(_SearchTagsArray);
-    public static final ResultFieldMaskNull Summary = new ResultFieldMaskNull(_Summary);
-    public static final ResultFieldMaskNull ResultType = new ResultFieldMaskNull(_ResultType);
-    public static final ResultFieldMaskNull Image = new ResultFieldMaskNull(_Image);
-    public static final ResultFieldMaskNull Video = new ResultFieldMaskNull(_Video);
-    public java.lang.String getValue() { return _value_;}
-    public static ResultFieldMaskNull fromValue(java.lang.String value)
-          throws java.lang.IllegalArgumentException {
-        ResultFieldMaskNull enumeration = (ResultFieldMaskNull)
-            _table_.get(value);
-        if (enumeration==null) throw new java.lang.IllegalArgumentException();
-        return enumeration;
-    }
-    public static ResultFieldMaskNull fromString(java.lang.String value)
-          throws java.lang.IllegalArgumentException {
-        return fromValue(value);
-    }
-    public boolean equals(java.lang.Object obj) {return (obj == this);}
-    public int hashCode() { return toString().hashCode();}
-    public java.lang.String toString() { return _value_;}
-    public java.lang.Object readResolve() throws java.io.ObjectStreamException { return fromValue(_value_);}
-    public static org.apache.axis.encoding.Serializer getSerializer(
-           java.lang.String mechType, 
-           java.lang.Class _javaType,  
-           javax.xml.namespace.QName _xmlType) {
-        return 
-          new org.apache.axis.encoding.ser.EnumSerializer(
-            _javaType, _xmlType);
-    }
-    public static org.apache.axis.encoding.Deserializer getDeserializer(
-           java.lang.String mechType, 
-           java.lang.Class _javaType,  
-           javax.xml.namespace.QName _xmlType) {
-        return 
-          new org.apache.axis.encoding.ser.EnumDeserializer(
-            _javaType, _xmlType);
-    }
-    // Type metadata
-    private static org.apache.axis.description.TypeDesc typeDesc =
-        new org.apache.axis.description.TypeDesc(ResultFieldMaskNull.class);
-
-    static {
-        typeDesc.setXmlType(new javax.xml.namespace.QName("http://schemas.microsoft.com/MSNSearch/2005/09/fex", "ResultFieldMask>null"));
-    }
-    /**
-     * Return type metadata object
-     */
-    public static org.apache.axis.description.TypeDesc getTypeDesc() {
-        return typeDesc;
-    }
-
-}
+package com.microsoft.msnsearch;
+
+public class ResultFieldMaskNull implements java.io.Serializable {
+    private java.lang.String _value_;
+    private static java.util.HashMap _table_ = new java.util.HashMap();
+
+    // Constructor
+    protected ResultFieldMaskNull(java.lang.String value) {
+        _value_ = value;
+        _table_.put(_value_,this);
+    }
+
+    public static final java.lang.String _All = "All";
+    public static final java.lang.String _Title = "Title";
+    public static final java.lang.String _Description = "Description";
+    public static final java.lang.String _Url = "Url";
+    public static final java.lang.String _DisplayUrl = "DisplayUrl";
+    public static final java.lang.String _CacheUrl = "CacheUrl";
+    public static final java.lang.String _Source = "Source";
+    public static final java.lang.String _SearchTags = "SearchTags";
+    public static final java.lang.String _Phone = "Phone";
+    public static final java.lang.String _DateTime = "DateTime";
+    public static final java.lang.String _Address = "Address";
+    public static final java.lang.String _Location = "Location";
+    public static final java.lang.String _SearchTagsArray = "SearchTagsArray";
+    public static final java.lang.String _Summary = "Summary";
+    public static final java.lang.String _ResultType = "ResultType";
+    public static final java.lang.String _Image = "Image";
+    public static final java.lang.String _Video = "Video";
+    public static final ResultFieldMaskNull All = new ResultFieldMaskNull(_All);
+    public static final ResultFieldMaskNull Title = new ResultFieldMaskNull(_Title);
+    public static final ResultFieldMaskNull Description = new ResultFieldMaskNull(_Description);
+    public static final ResultFieldMaskNull Url = new ResultFieldMaskNull(_Url);
+    public static final ResultFieldMaskNull DisplayUrl = new ResultFieldMaskNull(_DisplayUrl);
+    public static final ResultFieldMaskNull CacheUrl = new ResultFieldMaskNull(_CacheUrl);
+    public static final ResultFieldMaskNull Source = new ResultFieldMaskNull(_Source);
+    public static final ResultFieldMaskNull SearchTags = new ResultFieldMaskNull(_SearchTags);
+    public static final ResultFieldMaskNull Phone = new ResultFieldMaskNull(_Phone);
+    public static final ResultFieldMaskNull DateTime = new ResultFieldMaskNull(_DateTime);
+    public static final ResultFieldMaskNull Address = new ResultFieldMaskNull(_Address);
+    public static final ResultFieldMaskNull Location = new ResultFieldMaskNull(_Location);
+    public static final ResultFieldMaskNull SearchTagsArray = new ResultFieldMaskNull(_SearchTagsArray);
+    public static final ResultFieldMaskNull Summary = new ResultFieldMaskNull(_Summary);
+    public static final ResultFieldMaskNull ResultType = new ResultFieldMaskNull(_ResultType);
+    public static final ResultFieldMaskNull Image = new ResultFieldMaskNull(_Image);
+    public static final ResultFieldMaskNull Video = new ResultFieldMaskNull(_Video);
+    public java.lang.String getValue() { return _value_;}
+    public static ResultFieldMaskNull fromValue(java.lang.String value)
+          throws java.lang.IllegalArgumentException {
+        ResultFieldMaskNull enumeration = (ResultFieldMaskNull)
+            _table_.get(value);
+        if (enumeration==null) throw new java.lang.IllegalArgumentException();
+        return enumeration;
+    }
+    public static ResultFieldMaskNull fromString(java.lang.String value)
+          throws java.lang.IllegalArgumentException {
+        return fromValue(value);
+    }
+    public boolean equals(java.lang.Object obj) {return (obj == this);}
+    public int hashCode() { return toString().hashCode();}
+    public java.lang.String toString() { return _value_;}
+    public java.lang.Object readResolve() throws java.io.ObjectStreamException { return fromValue(_value_);}
+    public static org.apache.axis.encoding.Serializer getSerializer(
+           java.lang.String mechType, 
+           java.lang.Class _javaType,  
+           javax.xml.namespace.QName _xmlType) {
+        return 
+          new org.apache.axis.encoding.ser.EnumSerializer(
+            _javaType, _xmlType);
+    }
+    public static org.apache.axis.encoding.Deserializer getDeserializer(
+           java.lang.String mechType, 
+           java.lang.Class _javaType,  
+           javax.xml.namespace.QName _xmlType) {
+        return 
+          new org.apache.axis.encoding.ser.EnumDeserializer(
+            _javaType, _xmlType);
+    }
+    // Type metadata
+    private static org.apache.axis.description.TypeDesc typeDesc =
+        new org.apache.axis.description.TypeDesc(ResultFieldMaskNull.class);
+
+    static {
+        typeDesc.setXmlType(new javax.xml.namespace.QName("http://schemas.microsoft.com/MSNSearch/2005/09/fex", "ResultFieldMask>null"));
+    }
+    /**
+     * Return type metadata object
+     */
+    public static org.apache.axis.description.TypeDesc getTypeDesc() {
+        return typeDesc;
+    }
+
+}