/*
 * Carrot2 project.
 *
 * Copyright (C) 2002-2007, Dawid Weiss, Stanisław Osiński.
 * Portions (C) Contributors listed in "carrot2.CONTRIBUTORS" file.
 * All rights reserved.
 *
 * Refer to the full license file "carrot2.LICENSE"
 * in the root folder of the repository checkout or at:
 * http://www.carrot2.org/carrot2.LICENSE
 */

package org.carrot2.util;

import java.io.PrintWriter;
import java.io.StringWriter;
import java.util.*;

import org.apache.commons.lang.StringEscapeUtils;
<<<<<<< HEAD

=======
>>>>>>> ec545aa4

/**
 * Various utility classes related to string processing.
 */
public class StringUtils
{
    /**
     * Calculates the ratio of capitalized characters to the length of the string.
     */
    public static double capitalizedRatio(String string)
    {
        if (string == null)
        {
            return 0;
        }

        int capitalizedCount = 0;

        for (int i = 0; i < string.length(); i++)
        {
            if (Character.isUpperCase(string.charAt(i)))
            {
                capitalizedCount++;
            }
        }

        return (double) capitalizedCount / (double) string.length();
    }

    /**
     * Capitalizes the string (first character only).
     */
    public static String capitalize(String string)
    {
        if (string.length() == 0)
        {
            return string;
        }

        return string.toUpperCase().substring(0, 1) + string.substring(1).toLowerCase();
    }

    /**
     * Capitalizes the string (first character only).
     */
    public static String capitalize(String string, Locale locale)
    {
        if (string.length() == 0)
        {
            return string;
        }

        return string.toUpperCase(locale).substring(0, 1) + string.substring(1).toLowerCase(locale);
    }

    /**
     * Capitalizes a string only when its {@link #capitalizedRatio(String)} is less
     * or equal to 0.5. Otherwise, returns the original string.
     * 
     * @return capitalized string
     */
    public static String smartCapitalize(String string)
    {
        if (capitalizedRatio(string) > 0.5)
        {
            return string;
        }
        else
        {
            return capitalize(string);
        }
    }
    
    /**
     * 
     */
    public static String addLeftPadding(String string, int width)
    {
        if (string.length() >= width)
        {
            return string;
        }

        StringBuffer result = new StringBuffer();

        for (int i = 0; i < (width - string.length()); i++)
        {
            result.append(" ");
        }

        result.append(string);

        return result.toString();
    }

    /**
<<<<<<< HEAD
     * Converts HTML and numeric entities in the text back 
     * to characters. 
     */
    public static String unescapeHtml(String str) {
=======
     * Converts HTML and numeric entities in the text back to characters.
     */
    public static String unescapeHtml(String str)
    {
>>>>>>> ec545aa4
        return StringEscapeUtils.unescapeHtml(str);
    }

    /**
<<<<<<< HEAD
     * Converts XML and numeric entities in the text back 
     * to characters. 
     */
    public static String unescapeXml(String str) {
=======
     * Converts XML and numeric entities in the text back to characters.
     */
    public static String unescapeXml(String str)
    {
>>>>>>> ec545aa4
        return StringEscapeUtils.unescapeXml(str);
    }

    /**
     * Removes html tags from a word. Html markup is for now defined as sequences of characters between '<' and '>'
     * characters (even though it is an ugly heuristic).
     * 
     * @param word The word to remove markup from.
     * @return A word with removed html tags.
     */
    public static String removeMarkup(String word)
    {
        if (word == null) return null;

        final char [] chars = word.toCharArray();
        int i = 0;
        int j = 0;
        while (i < chars.length)
        {
            if (chars[i] == '<')
            {
                // skip until '>'
                while (i < chars.length && chars[i] != '>')
                {
                    i++;
                }
                if (i < chars.length)
                {
                    i++;
                }
                continue;
            }
            chars[j] = chars[i];
            i++;
            j++;
        }
        if (i == j)
        {
            return word;
        }
        else
        {
            return new String(chars, 0, j);
        }
    }

    /**
     * Wraps the string at a given column. The wrapped lines can be prefixed with another string. <b>De-tabify the text
     * first!</b>
     */
    public static String wrap(String text, int maxColumn, String prefix, String wrapAllowedAtChars,
        int maxGracefulWrapBacktrace)
    {
        if (prefix.length() >= maxColumn) throw new IllegalArgumentException("Prefix is longer than max. column.");

        StringBuffer output = new StringBuffer(text.length());

        int columnPos = 0;
        int inputTextPosition;
        StringBuffer line = new StringBuffer();
        for (inputTextPosition = 0; inputTextPosition < text.length(); inputTextPosition++)
        {
            char chr = text.charAt(inputTextPosition);
            if (chr == '\r') continue;
            if (chr == '\n')
            {
                columnPos = 0;
                output.append(line);
                output.append('\n');
                line.setLength(0);
                continue;
            }
            while (true)
            {
                if (columnPos >= maxColumn)
                {
                    // try to break the line gracefully.
                    int i = line.length() - 1;
                    int j = maxGracefulWrapBacktrace;
                    while (i > 0 && j > 0)
                    {
                        if (wrapAllowedAtChars.indexOf(line.charAt(i)) != -1)
                        {
                            // ok, break at this character.
                            break;
                        }
                        j--;
                        i--;
                    }
                    if (j == 0 || i == 0)
                    {
                        // force break.
                        columnPos = 0;
                        output.append(line);
                        output.append('\n');
                        if (prefix != null)
                        {
                            output.append(prefix);
                            columnPos += prefix.length();
                        }
                        line.setLength(0);
                    }
                    else
                    {
                        // break at this character.
                        output.append(line.substring(0, i + 1));
                        output.append('\n');
                        columnPos = 0;
                        if (prefix != null)
                        {
                            output.append(prefix);
                            columnPos += prefix.length();
                        }
                        String tmp = line.substring(i + 1);
                        line.setLength(0);
                        line.append(tmp);
                        columnPos += line.length();
                    }
                }
                else
                {
                    break;
                }
            }

            line.append(chr);
            columnPos += 1;
        }
        // whatever remained.
        output.append(line);

        return output.toString();
    }

    /**
     * Splits the <code>string</code> into parts delimited by <code>delimiter</code> and stores the parts as
     * {@link String}s in the provided <code>list</code>. Note: substrings can be delimited by any number of
     * delimiter characters. TODO: replace calls to this method with String.split() (JDK1.4)
     * 
     * @param string
     * @param delimiter
     * @param substrings
     * @return the <code>substrings</code> list, for convenience only
     */
    public static List split(String string, char delimiter, List substrings)
    {
        substrings.clear();
        string = string.trim();

        int i = 0;
        int j = string.indexOf(delimiter);

        while (j >= 0)
        {
            substrings.add(string.substring(i, j));

            i = j + 1;
            while (string.charAt(i) == delimiter)
            {
                i++;
            }

            j = string.indexOf(delimiter, i);
        }

        substrings.add(string.substring(i));

        return substrings;
    }

    /**
     * @param a
     * @param formatType as in the {@link java.text.MessageFormat}class
     */
    public static String toString(Double a, String formatType)
    {
        return java.text.MessageFormat.format("{0,number," + formatType + "}", new Object []
        {
            a
        });
    }

    /**
     * Returns <code>true</code> if given String is <code>null</code> or consits of white space only.
     * 
     * @param string
     * @return <code>true</code> if given String is <code>null</code> or consits of white space only
     */
    public static boolean isBlank(String string)
    {
        return string == null || string.trim().length() == 0;
    }

    /**
     * Creates a chain of messages from nested exceptions.
     */
    public static String chainExceptionMessages(Throwable e)
    {
        final StringBuffer buf = new StringBuffer();
        while (e != null)
        {
            if (buf.length() > 0) buf.append(" -> ");
            if (e.getMessage() == null)
            {
                buf.append(e.toString());
            }
            else
            {
                buf.append(e.getMessage());
            }
            e = e.getCause();
        }
        return buf.toString();
    }

    /** A second is 1000 millis. */
    public final static long SECOND = 1000;

    /** A minute is 60 seconds. */
    public final static long MINUTE = 60 * SECOND;

    /** An hour is 60 minutes. */
    public final static long HOUR = 60 * MINUTE;

    /**
     * Converts the given number of milliseconds to a string containing
     * a given number of days, hours and minutes.
     */
    public final static String getDurationAsString(long durationMillis) {
        final long days = durationMillis /  (24 * HOUR);
        durationMillis -= days * (24 * HOUR);

        final long hours = durationMillis / HOUR;
        durationMillis -= hours * HOUR;

        final long minutes = durationMillis / MINUTE;
        durationMillis -= minutes * MINUTE;

        final long seconds = durationMillis / SECOND;
        durationMillis -= seconds * SECOND;

        final StringBuffer builder = new StringBuffer();
        
        if (days > 0) builder.append(days).append(days == 1 ? " day " : " days "); 
        if (hours > 0) builder.append(hours).append(hours == 1 ? " hour " : " hours "); 
        if (minutes > 0) builder.append(minutes).append(minutes == 1 ? " minute " : " minutes "); 
        builder.append(seconds).append(seconds == 1 ? " second" : " seconds"); 

        return builder.toString();
    }
    
    /**
     * Converts a {@link List} to a <code>separator</code> delimited string.
     */
    public static String toString(List list, String separator)
    {
        final StringBuffer buf = new StringBuffer();
        for (Iterator i = list.iterator(); i.hasNext();)
        {
            buf.append(i.next().toString());
            if (i.hasNext()) buf.append(separator);
        }
        return buf.toString();
    }
<<<<<<< HEAD
    
    /**
     * Returns <code>true</code> if given String is <code>null</code> or consits
     * of white space only. 
     * 
     * @param string
     * @return <code>true</code> if given String is <code>null</code> or consits
     * of white space only
     */
    public static boolean isBlank(String string)
    {
        return string == null || string.trim().length() == 0;
    }
=======

    /**
     * @return Return the stack trace of a {@link Throwable}.
     */
    public static String getStackTrace(Throwable t) {
        final StringWriter sw = new StringWriter();
        final PrintWriter pw = new PrintWriter(sw);
        t.printStackTrace(pw);
        pw.close();
        return sw.toString();
    }
    
>>>>>>> ec545aa4
}<|MERGE_RESOLUTION|>--- conflicted
+++ resolved
@@ -17,10 +17,6 @@
 import java.util.*;
 
 import org.apache.commons.lang.StringEscapeUtils;
-<<<<<<< HEAD
-
-=======
->>>>>>> ec545aa4
 
 /**
  * Various utility classes related to string processing.
@@ -117,32 +113,18 @@
     }
 
     /**
-<<<<<<< HEAD
-     * Converts HTML and numeric entities in the text back 
-     * to characters. 
-     */
-    public static String unescapeHtml(String str) {
-=======
      * Converts HTML and numeric entities in the text back to characters.
      */
     public static String unescapeHtml(String str)
     {
->>>>>>> ec545aa4
         return StringEscapeUtils.unescapeHtml(str);
     }
 
     /**
-<<<<<<< HEAD
-     * Converts XML and numeric entities in the text back 
-     * to characters. 
-     */
-    public static String unescapeXml(String str) {
-=======
      * Converts XML and numeric entities in the text back to characters.
      */
     public static String unescapeXml(String str)
     {
->>>>>>> ec545aa4
         return StringEscapeUtils.unescapeXml(str);
     }
 
@@ -407,21 +389,6 @@
         }
         return buf.toString();
     }
-<<<<<<< HEAD
-    
-    /**
-     * Returns <code>true</code> if given String is <code>null</code> or consits
-     * of white space only. 
-     * 
-     * @param string
-     * @return <code>true</code> if given String is <code>null</code> or consits
-     * of white space only
-     */
-    public static boolean isBlank(String string)
-    {
-        return string == null || string.trim().length() == 0;
-    }
-=======
 
     /**
      * @return Return the stack trace of a {@link Throwable}.
@@ -434,5 +401,4 @@
         return sw.toString();
     }
     
->>>>>>> ec545aa4
 }