<<<<<<< HEAD
/**
 * Result.java
 *
 * This file was auto-generated from WSDL
 * by the Apache Axis 1.4 Sep 12, 2006 (01:08:05 CEST) WSDL2Java emitter.
 */

=======

// Generated file. Do not edit by hand.

>>>>>>> 48edd2c0
package com.microsoft.msnsearch;

public class Result  implements java.io.Serializable {
    private java.lang.String title;

    private java.lang.String description;

    private java.lang.String url;

    private java.lang.String displayUrl;

    private java.lang.String cacheUrl;

    private java.lang.String source;

    private java.lang.String searchTags;

    private java.lang.String phone;

    private com.microsoft.msnsearch.DateTime dateTime;

    private com.microsoft.msnsearch.Address address;

    private com.microsoft.msnsearch.Location location;

    private com.microsoft.msnsearch.SearchTag[] searchTagsArray;

    private java.lang.String summary;

    private java.lang.String resultType;

    private com.microsoft.msnsearch.Image image;

    private com.microsoft.msnsearch.Video video;

    public Result() {
    }

    public Result(
           java.lang.String title,
           java.lang.String description,
           java.lang.String url,
           java.lang.String displayUrl,
           java.lang.String cacheUrl,
           java.lang.String source,
           java.lang.String searchTags,
           java.lang.String phone,
           com.microsoft.msnsearch.DateTime dateTime,
           com.microsoft.msnsearch.Address address,
           com.microsoft.msnsearch.Location location,
           com.microsoft.msnsearch.SearchTag[] searchTagsArray,
           java.lang.String summary,
           java.lang.String resultType,
           com.microsoft.msnsearch.Image image,
           com.microsoft.msnsearch.Video video) {
           this.title = title;
           this.description = description;
           this.url = url;
           this.displayUrl = displayUrl;
           this.cacheUrl = cacheUrl;
           this.source = source;
           this.searchTags = searchTags;
           this.phone = phone;
           this.dateTime = dateTime;
           this.address = address;
           this.location = location;
           this.searchTagsArray = searchTagsArray;
           this.summary = summary;
           this.resultType = resultType;
           this.image = image;
           this.video = video;
    }


    /**
     * Gets the title value for this Result.
     * 
     * @return title
     */
    public java.lang.String getTitle() {
        return title;
    }


    /**
     * Sets the title value for this Result.
     * 
     * @param title
     */
    public void setTitle(java.lang.String title) {
        this.title = title;
    }


    /**
     * Gets the description value for this Result.
     * 
     * @return description
     */
    public java.lang.String getDescription() {
        return description;
    }


    /**
     * Sets the description value for this Result.
     * 
     * @param description
     */
    public void setDescription(java.lang.String description) {
        this.description = description;
    }


    /**
     * Gets the url value for this Result.
     * 
     * @return url
     */
    public java.lang.String getUrl() {
        return url;
    }


    /**
     * Sets the url value for this Result.
     * 
     * @param url
     */
    public void setUrl(java.lang.String url) {
        this.url = url;
    }


    /**
     * Gets the displayUrl value for this Result.
     * 
     * @return displayUrl
     */
    public java.lang.String getDisplayUrl() {
        return displayUrl;
    }


    /**
     * Sets the displayUrl value for this Result.
     * 
     * @param displayUrl
     */
    public void setDisplayUrl(java.lang.String displayUrl) {
        this.displayUrl = displayUrl;
    }


    /**
     * Gets the cacheUrl value for this Result.
     * 
     * @return cacheUrl
     */
    public java.lang.String getCacheUrl() {
        return cacheUrl;
    }


    /**
     * Sets the cacheUrl value for this Result.
     * 
     * @param cacheUrl
     */
    public void setCacheUrl(java.lang.String cacheUrl) {
        this.cacheUrl = cacheUrl;
    }


    /**
     * Gets the source value for this Result.
     * 
     * @return source
     */
    public java.lang.String getSource() {
        return source;
    }


    /**
     * Sets the source value for this Result.
     * 
     * @param source
     */
    public void setSource(java.lang.String source) {
        this.source = source;
    }


    /**
     * Gets the searchTags value for this Result.
     * 
     * @return searchTags
     */
    public java.lang.String getSearchTags() {
        return searchTags;
    }


    /**
     * Sets the searchTags value for this Result.
     * 
     * @param searchTags
     */
    public void setSearchTags(java.lang.String searchTags) {
        this.searchTags = searchTags;
    }


    /**
     * Gets the phone value for this Result.
     * 
     * @return phone
     */
    public java.lang.String getPhone() {
        return phone;
    }


    /**
     * Sets the phone value for this Result.
     * 
     * @param phone
     */
    public void setPhone(java.lang.String phone) {
        this.phone = phone;
    }


    /**
     * Gets the dateTime value for this Result.
     * 
     * @return dateTime
     */
    public com.microsoft.msnsearch.DateTime getDateTime() {
        return dateTime;
    }


    /**
     * Sets the dateTime value for this Result.
     * 
     * @param dateTime
     */
    public void setDateTime(com.microsoft.msnsearch.DateTime dateTime) {
        this.dateTime = dateTime;
    }


    /**
     * Gets the address value for this Result.
     * 
     * @return address
     */
    public com.microsoft.msnsearch.Address getAddress() {
        return address;
    }


    /**
     * Sets the address value for this Result.
     * 
     * @param address
     */
    public void setAddress(com.microsoft.msnsearch.Address address) {
        this.address = address;
    }


    /**
     * Gets the location value for this Result.
     * 
     * @return location
     */
    public com.microsoft.msnsearch.Location getLocation() {
        return location;
    }


    /**
     * Sets the location value for this Result.
     * 
     * @param location
     */
    public void setLocation(com.microsoft.msnsearch.Location location) {
        this.location = location;
    }


    /**
     * Gets the searchTagsArray value for this Result.
     * 
     * @return searchTagsArray
     */
    public com.microsoft.msnsearch.SearchTag[] getSearchTagsArray() {
        return searchTagsArray;
    }


    /**
     * Sets the searchTagsArray value for this Result.
     * 
     * @param searchTagsArray
     */
    public void setSearchTagsArray(com.microsoft.msnsearch.SearchTag[] searchTagsArray) {
        this.searchTagsArray = searchTagsArray;
    }


    /**
     * Gets the summary value for this Result.
     * 
     * @return summary
     */
    public java.lang.String getSummary() {
        return summary;
    }


    /**
     * Sets the summary value for this Result.
     * 
     * @param summary
     */
    public void setSummary(java.lang.String summary) {
        this.summary = summary;
    }


    /**
     * Gets the resultType value for this Result.
     * 
     * @return resultType
     */
    public java.lang.String getResultType() {
        return resultType;
    }


    /**
     * Sets the resultType value for this Result.
     * 
     * @param resultType
     */
    public void setResultType(java.lang.String resultType) {
        this.resultType = resultType;
    }


    /**
     * Gets the image value for this Result.
     * 
     * @return image
     */
    public com.microsoft.msnsearch.Image getImage() {
        return image;
    }


    /**
     * Sets the image value for this Result.
     * 
     * @param image
     */
    public void setImage(com.microsoft.msnsearch.Image image) {
        this.image = image;
    }


    /**
     * Gets the video value for this Result.
     * 
     * @return video
     */
    public com.microsoft.msnsearch.Video getVideo() {
        return video;
    }


    /**
     * Sets the video value for this Result.
     * 
     * @param video
     */
    public void setVideo(com.microsoft.msnsearch.Video video) {
        this.video = video;
    }

    private java.lang.Object __equalsCalc = null;
    public synchronized boolean equals(java.lang.Object obj) {
        if (!(obj instanceof Result)) return false;
        Result other = (Result) obj;
        if (obj == null) return false;
        if (this == obj) return true;
        if (__equalsCalc != null) {
            return (__equalsCalc == obj);
        }
        __equalsCalc = obj;
        boolean _equals;
        _equals = true && 
            ((this.title==null && other.getTitle()==null) || 
             (this.title!=null &&
              this.title.equals(other.getTitle()))) &&
            ((this.description==null && other.getDescription()==null) || 
             (this.description!=null &&
              this.description.equals(other.getDescription()))) &&
            ((this.url==null && other.getUrl()==null) || 
             (this.url!=null &&
              this.url.equals(other.getUrl()))) &&
            ((this.displayUrl==null && other.getDisplayUrl()==null) || 
             (this.displayUrl!=null &&
              this.displayUrl.equals(other.getDisplayUrl()))) &&
            ((this.cacheUrl==null && other.getCacheUrl()==null) || 
             (this.cacheUrl!=null &&
              this.cacheUrl.equals(other.getCacheUrl()))) &&
            ((this.source==null && other.getSource()==null) || 
             (this.source!=null &&
              this.source.equals(other.getSource()))) &&
            ((this.searchTags==null && other.getSearchTags()==null) || 
             (this.searchTags!=null &&
              this.searchTags.equals(other.getSearchTags()))) &&
            ((this.phone==null && other.getPhone()==null) || 
             (this.phone!=null &&
              this.phone.equals(other.getPhone()))) &&
            ((this.dateTime==null && other.getDateTime()==null) || 
             (this.dateTime!=null &&
              this.dateTime.equals(other.getDateTime()))) &&
            ((this.address==null && other.getAddress()==null) || 
             (this.address!=null &&
              this.address.equals(other.getAddress()))) &&
            ((this.location==null && other.getLocation()==null) || 
             (this.location!=null &&
              this.location.equals(other.getLocation()))) &&
            ((this.searchTagsArray==null && other.getSearchTagsArray()==null) || 
             (this.searchTagsArray!=null &&
              java.util.Arrays.equals(this.searchTagsArray, other.getSearchTagsArray()))) &&
            ((this.summary==null && other.getSummary()==null) || 
             (this.summary!=null &&
              this.summary.equals(other.getSummary()))) &&
            ((this.resultType==null && other.getResultType()==null) || 
             (this.resultType!=null &&
              this.resultType.equals(other.getResultType()))) &&
            ((this.image==null && other.getImage()==null) || 
             (this.image!=null &&
              this.image.equals(other.getImage()))) &&
            ((this.video==null && other.getVideo()==null) || 
             (this.video!=null &&
              this.video.equals(other.getVideo())));
        __equalsCalc = null;
        return _equals;
    }

    private boolean __hashCodeCalc = false;
    public synchronized int hashCode() {
        if (__hashCodeCalc) {
            return 0;
        }
        __hashCodeCalc = true;
        int _hashCode = 1;
        if (getTitle() != null) {
            _hashCode += getTitle().hashCode();
        }
        if (getDescription() != null) {
            _hashCode += getDescription().hashCode();
        }
        if (getUrl() != null) {
            _hashCode += getUrl().hashCode();
        }
        if (getDisplayUrl() != null) {
            _hashCode += getDisplayUrl().hashCode();
        }
        if (getCacheUrl() != null) {
            _hashCode += getCacheUrl().hashCode();
        }
        if (getSource() != null) {
            _hashCode += getSource().hashCode();
        }
        if (getSearchTags() != null) {
            _hashCode += getSearchTags().hashCode();
        }
        if (getPhone() != null) {
            _hashCode += getPhone().hashCode();
        }
        if (getDateTime() != null) {
            _hashCode += getDateTime().hashCode();
        }
        if (getAddress() != null) {
            _hashCode += getAddress().hashCode();
        }
        if (getLocation() != null) {
            _hashCode += getLocation().hashCode();
        }
        if (getSearchTagsArray() != null) {
            for (int i=0;
                 i<java.lang.reflect.Array.getLength(getSearchTagsArray());
                 i++) {
                java.lang.Object obj = java.lang.reflect.Array.get(getSearchTagsArray(), i);
                if (obj != null &&
                    !obj.getClass().isArray()) {
                    _hashCode += obj.hashCode();
                }
            }
        }
        if (getSummary() != null) {
            _hashCode += getSummary().hashCode();
        }
        if (getResultType() != null) {
            _hashCode += getResultType().hashCode();
        }
        if (getImage() != null) {
            _hashCode += getImage().hashCode();
        }
        if (getVideo() != null) {
            _hashCode += getVideo().hashCode();
        }
        __hashCodeCalc = false;
        return _hashCode;
    }

    // Type metadata
    private static org.apache.axis.description.TypeDesc typeDesc =
        new org.apache.axis.description.TypeDesc(Result.class, true);

    static {
        typeDesc.setXmlType(new javax.xml.namespace.QName("http://schemas.microsoft.com/MSNSearch/2005/09/fex", "Result"));
        org.apache.axis.description.ElementDesc elemField = new org.apache.axis.description.ElementDesc();
        elemField.setFieldName("title");
        elemField.setXmlName(new javax.xml.namespace.QName("http://schemas.microsoft.com/MSNSearch/2005/09/fex", "Title"));
        elemField.setXmlType(new javax.xml.namespace.QName("http://www.w3.org/2001/XMLSchema", "string"));
        elemField.setMinOccurs(0);
        elemField.setNillable(false);
        typeDesc.addFieldDesc(elemField);
        elemField = new org.apache.axis.description.ElementDesc();
        elemField.setFieldName("description");
        elemField.setXmlName(new javax.xml.namespace.QName("http://schemas.microsoft.com/MSNSearch/2005/09/fex", "Description"));
        elemField.setXmlType(new javax.xml.namespace.QName("http://www.w3.org/2001/XMLSchema", "string"));
        elemField.setMinOccurs(0);
        elemField.setNillable(false);
        typeDesc.addFieldDesc(elemField);
        elemField = new org.apache.axis.description.ElementDesc();
        elemField.setFieldName("url");
        elemField.setXmlName(new javax.xml.namespace.QName("http://schemas.microsoft.com/MSNSearch/2005/09/fex", "Url"));
        elemField.setXmlType(new javax.xml.namespace.QName("http://www.w3.org/2001/XMLSchema", "string"));
        elemField.setMinOccurs(0);
        elemField.setNillable(false);
        typeDesc.addFieldDesc(elemField);
        elemField = new org.apache.axis.description.ElementDesc();
        elemField.setFieldName("displayUrl");
        elemField.setXmlName(new javax.xml.namespace.QName("http://schemas.microsoft.com/MSNSearch/2005/09/fex", "DisplayUrl"));
        elemField.setXmlType(new javax.xml.namespace.QName("http://www.w3.org/2001/XMLSchema", "string"));
        elemField.setMinOccurs(0);
        elemField.setNillable(false);
        typeDesc.addFieldDesc(elemField);
        elemField = new org.apache.axis.description.ElementDesc();
        elemField.setFieldName("cacheUrl");
        elemField.setXmlName(new javax.xml.namespace.QName("http://schemas.microsoft.com/MSNSearch/2005/09/fex", "CacheUrl"));
        elemField.setXmlType(new javax.xml.namespace.QName("http://www.w3.org/2001/XMLSchema", "string"));
        elemField.setMinOccurs(0);
        elemField.setNillable(false);
        typeDesc.addFieldDesc(elemField);
        elemField = new org.apache.axis.description.ElementDesc();
        elemField.setFieldName("source");
        elemField.setXmlName(new javax.xml.namespace.QName("http://schemas.microsoft.com/MSNSearch/2005/09/fex", "Source"));
        elemField.setXmlType(new javax.xml.namespace.QName("http://www.w3.org/2001/XMLSchema", "string"));
        elemField.setMinOccurs(0);
        elemField.setNillable(false);
        typeDesc.addFieldDesc(elemField);
        elemField = new org.apache.axis.description.ElementDesc();
        elemField.setFieldName("searchTags");
        elemField.setXmlName(new javax.xml.namespace.QName("http://schemas.microsoft.com/MSNSearch/2005/09/fex", "SearchTags"));
        elemField.setXmlType(new javax.xml.namespace.QName("http://www.w3.org/2001/XMLSchema", "string"));
        elemField.setMinOccurs(0);
        elemField.setNillable(false);
        typeDesc.addFieldDesc(elemField);
        elemField = new org.apache.axis.description.ElementDesc();
        elemField.setFieldName("phone");
        elemField.setXmlName(new javax.xml.namespace.QName("http://schemas.microsoft.com/MSNSearch/2005/09/fex", "Phone"));
        elemField.setXmlType(new javax.xml.namespace.QName("http://www.w3.org/2001/XMLSchema", "string"));
        elemField.setMinOccurs(0);
        elemField.setNillable(false);
        typeDesc.addFieldDesc(elemField);
        elemField = new org.apache.axis.description.ElementDesc();
        elemField.setFieldName("dateTime");
        elemField.setXmlName(new javax.xml.namespace.QName("http://schemas.microsoft.com/MSNSearch/2005/09/fex", "DateTime"));
        elemField.setXmlType(new javax.xml.namespace.QName("http://schemas.microsoft.com/MSNSearch/2005/09/fex", "DateTime"));
        elemField.setMinOccurs(0);
        elemField.setNillable(false);
        typeDesc.addFieldDesc(elemField);
        elemField = new org.apache.axis.description.ElementDesc();
        elemField.setFieldName("address");
        elemField.setXmlName(new javax.xml.namespace.QName("http://schemas.microsoft.com/MSNSearch/2005/09/fex", "Address"));
        elemField.setXmlType(new javax.xml.namespace.QName("http://schemas.microsoft.com/MSNSearch/2005/09/fex", "Address"));
        elemField.setMinOccurs(0);
        elemField.setNillable(false);
        typeDesc.addFieldDesc(elemField);
        elemField = new org.apache.axis.description.ElementDesc();
        elemField.setFieldName("location");
        elemField.setXmlName(new javax.xml.namespace.QName("http://schemas.microsoft.com/MSNSearch/2005/09/fex", "Location"));
        elemField.setXmlType(new javax.xml.namespace.QName("http://schemas.microsoft.com/MSNSearch/2005/09/fex", "Location"));
        elemField.setMinOccurs(0);
        elemField.setNillable(false);
        typeDesc.addFieldDesc(elemField);
        elemField = new org.apache.axis.description.ElementDesc();
        elemField.setFieldName("searchTagsArray");
        elemField.setXmlName(new javax.xml.namespace.QName("http://schemas.microsoft.com/MSNSearch/2005/09/fex", "SearchTagsArray"));
        elemField.setXmlType(new javax.xml.namespace.QName("http://schemas.microsoft.com/MSNSearch/2005/09/fex", "SearchTag"));
        elemField.setMinOccurs(0);
        elemField.setNillable(false);
        elemField.setItemQName(new javax.xml.namespace.QName("http://schemas.microsoft.com/MSNSearch/2005/09/fex", "SearchTag"));
        typeDesc.addFieldDesc(elemField);
        elemField = new org.apache.axis.description.ElementDesc();
        elemField.setFieldName("summary");
        elemField.setXmlName(new javax.xml.namespace.QName("http://schemas.microsoft.com/MSNSearch/2005/09/fex", "Summary"));
        elemField.setXmlType(new javax.xml.namespace.QName("http://www.w3.org/2001/XMLSchema", "string"));
        elemField.setMinOccurs(0);
        elemField.setNillable(false);
        typeDesc.addFieldDesc(elemField);
        elemField = new org.apache.axis.description.ElementDesc();
        elemField.setFieldName("resultType");
        elemField.setXmlName(new javax.xml.namespace.QName("http://schemas.microsoft.com/MSNSearch/2005/09/fex", "ResultType"));
        elemField.setXmlType(new javax.xml.namespace.QName("http://www.w3.org/2001/XMLSchema", "string"));
        elemField.setMinOccurs(0);
        elemField.setNillable(false);
        typeDesc.addFieldDesc(elemField);
        elemField = new org.apache.axis.description.ElementDesc();
        elemField.setFieldName("image");
        elemField.setXmlName(new javax.xml.namespace.QName("http://schemas.microsoft.com/MSNSearch/2005/09/fex", "Image"));
        elemField.setXmlType(new javax.xml.namespace.QName("http://schemas.microsoft.com/MSNSearch/2005/09/fex", "Image"));
        elemField.setMinOccurs(0);
        elemField.setNillable(false);
        typeDesc.addFieldDesc(elemField);
        elemField = new org.apache.axis.description.ElementDesc();
        elemField.setFieldName("video");
        elemField.setXmlName(new javax.xml.namespace.QName("http://schemas.microsoft.com/MSNSearch/2005/09/fex", "Video"));
        elemField.setXmlType(new javax.xml.namespace.QName("http://schemas.microsoft.com/MSNSearch/2005/09/fex", "Video"));
        elemField.setMinOccurs(0);
        elemField.setNillable(false);
        typeDesc.addFieldDesc(elemField);
    }

    /**
     * Return type metadata object
     */
    public static org.apache.axis.description.TypeDesc getTypeDesc() {
        return typeDesc;
    }

    /**
     * Get Custom Serializer
     */
    public static org.apache.axis.encoding.Serializer getSerializer(
           java.lang.String mechType, 
           java.lang.Class _javaType,  
           javax.xml.namespace.QName _xmlType) {
        return 
          new  org.apache.axis.encoding.ser.BeanSerializer(
            _javaType, _xmlType, typeDesc);
    }

    /**
     * Get Custom Deserializer
     */
    public static org.apache.axis.encoding.Deserializer getDeserializer(
           java.lang.String mechType, 
           java.lang.Class _javaType,  
           javax.xml.namespace.QName _xmlType) {
        return 
          new  org.apache.axis.encoding.ser.BeanDeserializer(
            _javaType, _xmlType, typeDesc);
    }

}
<|MERGE_RESOLUTION|>--- conflicted
+++ resolved
@@ -1,690 +1,680 @@
-<<<<<<< HEAD
-/**
- * Result.java
- *
- * This file was auto-generated from WSDL
- * by the Apache Axis 1.4 Sep 12, 2006 (01:08:05 CEST) WSDL2Java emitter.
- */
-
-=======
 
 // Generated file. Do not edit by hand.
 
->>>>>>> 48edd2c0
-package com.microsoft.msnsearch;
-
-public class Result  implements java.io.Serializable {
-    private java.lang.String title;
-
-    private java.lang.String description;
-
-    private java.lang.String url;
-
-    private java.lang.String displayUrl;
-
-    private java.lang.String cacheUrl;
-
-    private java.lang.String source;
-
-    private java.lang.String searchTags;
-
-    private java.lang.String phone;
-
-    private com.microsoft.msnsearch.DateTime dateTime;
-
-    private com.microsoft.msnsearch.Address address;
-
-    private com.microsoft.msnsearch.Location location;
-
-    private com.microsoft.msnsearch.SearchTag[] searchTagsArray;
-
-    private java.lang.String summary;
-
-    private java.lang.String resultType;
-
-    private com.microsoft.msnsearch.Image image;
-
-    private com.microsoft.msnsearch.Video video;
-
-    public Result() {
-    }
-
-    public Result(
-           java.lang.String title,
-           java.lang.String description,
-           java.lang.String url,
-           java.lang.String displayUrl,
-           java.lang.String cacheUrl,
-           java.lang.String source,
-           java.lang.String searchTags,
-           java.lang.String phone,
-           com.microsoft.msnsearch.DateTime dateTime,
-           com.microsoft.msnsearch.Address address,
-           com.microsoft.msnsearch.Location location,
-           com.microsoft.msnsearch.SearchTag[] searchTagsArray,
-           java.lang.String summary,
-           java.lang.String resultType,
-           com.microsoft.msnsearch.Image image,
-           com.microsoft.msnsearch.Video video) {
-           this.title = title;
-           this.description = description;
-           this.url = url;
-           this.displayUrl = displayUrl;
-           this.cacheUrl = cacheUrl;
-           this.source = source;
-           this.searchTags = searchTags;
-           this.phone = phone;
-           this.dateTime = dateTime;
-           this.address = address;
-           this.location = location;
-           this.searchTagsArray = searchTagsArray;
-           this.summary = summary;
-           this.resultType = resultType;
-           this.image = image;
-           this.video = video;
-    }
-
-
-    /**
-     * Gets the title value for this Result.
-     * 
-     * @return title
-     */
-    public java.lang.String getTitle() {
-        return title;
-    }
-
-
-    /**
-     * Sets the title value for this Result.
-     * 
-     * @param title
-     */
-    public void setTitle(java.lang.String title) {
-        this.title = title;
-    }
-
-
-    /**
-     * Gets the description value for this Result.
-     * 
-     * @return description
-     */
-    public java.lang.String getDescription() {
-        return description;
-    }
-
-
-    /**
-     * Sets the description value for this Result.
-     * 
-     * @param description
-     */
-    public void setDescription(java.lang.String description) {
-        this.description = description;
-    }
-
-
-    /**
-     * Gets the url value for this Result.
-     * 
-     * @return url
-     */
-    public java.lang.String getUrl() {
-        return url;
-    }
-
-
-    /**
-     * Sets the url value for this Result.
-     * 
-     * @param url
-     */
-    public void setUrl(java.lang.String url) {
-        this.url = url;
-    }
-
-
-    /**
-     * Gets the displayUrl value for this Result.
-     * 
-     * @return displayUrl
-     */
-    public java.lang.String getDisplayUrl() {
-        return displayUrl;
-    }
-
-
-    /**
-     * Sets the displayUrl value for this Result.
-     * 
-     * @param displayUrl
-     */
-    public void setDisplayUrl(java.lang.String displayUrl) {
-        this.displayUrl = displayUrl;
-    }
-
-
-    /**
-     * Gets the cacheUrl value for this Result.
-     * 
-     * @return cacheUrl
-     */
-    public java.lang.String getCacheUrl() {
-        return cacheUrl;
-    }
-
-
-    /**
-     * Sets the cacheUrl value for this Result.
-     * 
-     * @param cacheUrl
-     */
-    public void setCacheUrl(java.lang.String cacheUrl) {
-        this.cacheUrl = cacheUrl;
-    }
-
-
-    /**
-     * Gets the source value for this Result.
-     * 
-     * @return source
-     */
-    public java.lang.String getSource() {
-        return source;
-    }
-
-
-    /**
-     * Sets the source value for this Result.
-     * 
-     * @param source
-     */
-    public void setSource(java.lang.String source) {
-        this.source = source;
-    }
-
-
-    /**
-     * Gets the searchTags value for this Result.
-     * 
-     * @return searchTags
-     */
-    public java.lang.String getSearchTags() {
-        return searchTags;
-    }
-
-
-    /**
-     * Sets the searchTags value for this Result.
-     * 
-     * @param searchTags
-     */
-    public void setSearchTags(java.lang.String searchTags) {
-        this.searchTags = searchTags;
-    }
-
-
-    /**
-     * Gets the phone value for this Result.
-     * 
-     * @return phone
-     */
-    public java.lang.String getPhone() {
-        return phone;
-    }
-
-
-    /**
-     * Sets the phone value for this Result.
-     * 
-     * @param phone
-     */
-    public void setPhone(java.lang.String phone) {
-        this.phone = phone;
-    }
-
-
-    /**
-     * Gets the dateTime value for this Result.
-     * 
-     * @return dateTime
-     */
-    public com.microsoft.msnsearch.DateTime getDateTime() {
-        return dateTime;
-    }
-
-
-    /**
-     * Sets the dateTime value for this Result.
-     * 
-     * @param dateTime
-     */
-    public void setDateTime(com.microsoft.msnsearch.DateTime dateTime) {
-        this.dateTime = dateTime;
-    }
-
-
-    /**
-     * Gets the address value for this Result.
-     * 
-     * @return address
-     */
-    public com.microsoft.msnsearch.Address getAddress() {
-        return address;
-    }
-
-
-    /**
-     * Sets the address value for this Result.
-     * 
-     * @param address
-     */
-    public void setAddress(com.microsoft.msnsearch.Address address) {
-        this.address = address;
-    }
-
-
-    /**
-     * Gets the location value for this Result.
-     * 
-     * @return location
-     */
-    public com.microsoft.msnsearch.Location getLocation() {
-        return location;
-    }
-
-
-    /**
-     * Sets the location value for this Result.
-     * 
-     * @param location
-     */
-    public void setLocation(com.microsoft.msnsearch.Location location) {
-        this.location = location;
-    }
-
-
-    /**
-     * Gets the searchTagsArray value for this Result.
-     * 
-     * @return searchTagsArray
-     */
-    public com.microsoft.msnsearch.SearchTag[] getSearchTagsArray() {
-        return searchTagsArray;
-    }
-
-
-    /**
-     * Sets the searchTagsArray value for this Result.
-     * 
-     * @param searchTagsArray
-     */
-    public void setSearchTagsArray(com.microsoft.msnsearch.SearchTag[] searchTagsArray) {
-        this.searchTagsArray = searchTagsArray;
-    }
-
-
-    /**
-     * Gets the summary value for this Result.
-     * 
-     * @return summary
-     */
-    public java.lang.String getSummary() {
-        return summary;
-    }
-
-
-    /**
-     * Sets the summary value for this Result.
-     * 
-     * @param summary
-     */
-    public void setSummary(java.lang.String summary) {
-        this.summary = summary;
-    }
-
-
-    /**
-     * Gets the resultType value for this Result.
-     * 
-     * @return resultType
-     */
-    public java.lang.String getResultType() {
-        return resultType;
-    }
-
-
-    /**
-     * Sets the resultType value for this Result.
-     * 
-     * @param resultType
-     */
-    public void setResultType(java.lang.String resultType) {
-        this.resultType = resultType;
-    }
-
-
-    /**
-     * Gets the image value for this Result.
-     * 
-     * @return image
-     */
-    public com.microsoft.msnsearch.Image getImage() {
-        return image;
-    }
-
-
-    /**
-     * Sets the image value for this Result.
-     * 
-     * @param image
-     */
-    public void setImage(com.microsoft.msnsearch.Image image) {
-        this.image = image;
-    }
-
-
-    /**
-     * Gets the video value for this Result.
-     * 
-     * @return video
-     */
-    public com.microsoft.msnsearch.Video getVideo() {
-        return video;
-    }
-
-
-    /**
-     * Sets the video value for this Result.
-     * 
-     * @param video
-     */
-    public void setVideo(com.microsoft.msnsearch.Video video) {
-        this.video = video;
-    }
-
-    private java.lang.Object __equalsCalc = null;
-    public synchronized boolean equals(java.lang.Object obj) {
-        if (!(obj instanceof Result)) return false;
-        Result other = (Result) obj;
-        if (obj == null) return false;
-        if (this == obj) return true;
-        if (__equalsCalc != null) {
-            return (__equalsCalc == obj);
-        }
-        __equalsCalc = obj;
-        boolean _equals;
-        _equals = true && 
-            ((this.title==null && other.getTitle()==null) || 
-             (this.title!=null &&
-              this.title.equals(other.getTitle()))) &&
-            ((this.description==null && other.getDescription()==null) || 
-             (this.description!=null &&
-              this.description.equals(other.getDescription()))) &&
-            ((this.url==null && other.getUrl()==null) || 
-             (this.url!=null &&
-              this.url.equals(other.getUrl()))) &&
-            ((this.displayUrl==null && other.getDisplayUrl()==null) || 
-             (this.displayUrl!=null &&
-              this.displayUrl.equals(other.getDisplayUrl()))) &&
-            ((this.cacheUrl==null && other.getCacheUrl()==null) || 
-             (this.cacheUrl!=null &&
-              this.cacheUrl.equals(other.getCacheUrl()))) &&
-            ((this.source==null && other.getSource()==null) || 
-             (this.source!=null &&
-              this.source.equals(other.getSource()))) &&
-            ((this.searchTags==null && other.getSearchTags()==null) || 
-             (this.searchTags!=null &&
-              this.searchTags.equals(other.getSearchTags()))) &&
-            ((this.phone==null && other.getPhone()==null) || 
-             (this.phone!=null &&
-              this.phone.equals(other.getPhone()))) &&
-            ((this.dateTime==null && other.getDateTime()==null) || 
-             (this.dateTime!=null &&
-              this.dateTime.equals(other.getDateTime()))) &&
-            ((this.address==null && other.getAddress()==null) || 
-             (this.address!=null &&
-              this.address.equals(other.getAddress()))) &&
-            ((this.location==null && other.getLocation()==null) || 
-             (this.location!=null &&
-              this.location.equals(other.getLocation()))) &&
-            ((this.searchTagsArray==null && other.getSearchTagsArray()==null) || 
-             (this.searchTagsArray!=null &&
-              java.util.Arrays.equals(this.searchTagsArray, other.getSearchTagsArray()))) &&
-            ((this.summary==null && other.getSummary()==null) || 
-             (this.summary!=null &&
-              this.summary.equals(other.getSummary()))) &&
-            ((this.resultType==null && other.getResultType()==null) || 
-             (this.resultType!=null &&
-              this.resultType.equals(other.getResultType()))) &&
-            ((this.image==null && other.getImage()==null) || 
-             (this.image!=null &&
-              this.image.equals(other.getImage()))) &&
-            ((this.video==null && other.getVideo()==null) || 
-             (this.video!=null &&
-              this.video.equals(other.getVideo())));
-        __equalsCalc = null;
-        return _equals;
-    }
-
-    private boolean __hashCodeCalc = false;
-    public synchronized int hashCode() {
-        if (__hashCodeCalc) {
-            return 0;
-        }
-        __hashCodeCalc = true;
-        int _hashCode = 1;
-        if (getTitle() != null) {
-            _hashCode += getTitle().hashCode();
-        }
-        if (getDescription() != null) {
-            _hashCode += getDescription().hashCode();
-        }
-        if (getUrl() != null) {
-            _hashCode += getUrl().hashCode();
-        }
-        if (getDisplayUrl() != null) {
-            _hashCode += getDisplayUrl().hashCode();
-        }
-        if (getCacheUrl() != null) {
-            _hashCode += getCacheUrl().hashCode();
-        }
-        if (getSource() != null) {
-            _hashCode += getSource().hashCode();
-        }
-        if (getSearchTags() != null) {
-            _hashCode += getSearchTags().hashCode();
-        }
-        if (getPhone() != null) {
-            _hashCode += getPhone().hashCode();
-        }
-        if (getDateTime() != null) {
-            _hashCode += getDateTime().hashCode();
-        }
-        if (getAddress() != null) {
-            _hashCode += getAddress().hashCode();
-        }
-        if (getLocation() != null) {
-            _hashCode += getLocation().hashCode();
-        }
-        if (getSearchTagsArray() != null) {
-            for (int i=0;
-                 i<java.lang.reflect.Array.getLength(getSearchTagsArray());
-                 i++) {
-                java.lang.Object obj = java.lang.reflect.Array.get(getSearchTagsArray(), i);
-                if (obj != null &&
-                    !obj.getClass().isArray()) {
-                    _hashCode += obj.hashCode();
-                }
-            }
-        }
-        if (getSummary() != null) {
-            _hashCode += getSummary().hashCode();
-        }
-        if (getResultType() != null) {
-            _hashCode += getResultType().hashCode();
-        }
-        if (getImage() != null) {
-            _hashCode += getImage().hashCode();
-        }
-        if (getVideo() != null) {
-            _hashCode += getVideo().hashCode();
-        }
-        __hashCodeCalc = false;
-        return _hashCode;
-    }
-
-    // Type metadata
-    private static org.apache.axis.description.TypeDesc typeDesc =
-        new org.apache.axis.description.TypeDesc(Result.class, true);
-
-    static {
-        typeDesc.setXmlType(new javax.xml.namespace.QName("http://schemas.microsoft.com/MSNSearch/2005/09/fex", "Result"));
-        org.apache.axis.description.ElementDesc elemField = new org.apache.axis.description.ElementDesc();
-        elemField.setFieldName("title");
-        elemField.setXmlName(new javax.xml.namespace.QName("http://schemas.microsoft.com/MSNSearch/2005/09/fex", "Title"));
-        elemField.setXmlType(new javax.xml.namespace.QName("http://www.w3.org/2001/XMLSchema", "string"));
-        elemField.setMinOccurs(0);
-        elemField.setNillable(false);
-        typeDesc.addFieldDesc(elemField);
-        elemField = new org.apache.axis.description.ElementDesc();
-        elemField.setFieldName("description");
-        elemField.setXmlName(new javax.xml.namespace.QName("http://schemas.microsoft.com/MSNSearch/2005/09/fex", "Description"));
-        elemField.setXmlType(new javax.xml.namespace.QName("http://www.w3.org/2001/XMLSchema", "string"));
-        elemField.setMinOccurs(0);
-        elemField.setNillable(false);
-        typeDesc.addFieldDesc(elemField);
-        elemField = new org.apache.axis.description.ElementDesc();
-        elemField.setFieldName("url");
-        elemField.setXmlName(new javax.xml.namespace.QName("http://schemas.microsoft.com/MSNSearch/2005/09/fex", "Url"));
-        elemField.setXmlType(new javax.xml.namespace.QName("http://www.w3.org/2001/XMLSchema", "string"));
-        elemField.setMinOccurs(0);
-        elemField.setNillable(false);
-        typeDesc.addFieldDesc(elemField);
-        elemField = new org.apache.axis.description.ElementDesc();
-        elemField.setFieldName("displayUrl");
-        elemField.setXmlName(new javax.xml.namespace.QName("http://schemas.microsoft.com/MSNSearch/2005/09/fex", "DisplayUrl"));
-        elemField.setXmlType(new javax.xml.namespace.QName("http://www.w3.org/2001/XMLSchema", "string"));
-        elemField.setMinOccurs(0);
-        elemField.setNillable(false);
-        typeDesc.addFieldDesc(elemField);
-        elemField = new org.apache.axis.description.ElementDesc();
-        elemField.setFieldName("cacheUrl");
-        elemField.setXmlName(new javax.xml.namespace.QName("http://schemas.microsoft.com/MSNSearch/2005/09/fex", "CacheUrl"));
-        elemField.setXmlType(new javax.xml.namespace.QName("http://www.w3.org/2001/XMLSchema", "string"));
-        elemField.setMinOccurs(0);
-        elemField.setNillable(false);
-        typeDesc.addFieldDesc(elemField);
-        elemField = new org.apache.axis.description.ElementDesc();
-        elemField.setFieldName("source");
-        elemField.setXmlName(new javax.xml.namespace.QName("http://schemas.microsoft.com/MSNSearch/2005/09/fex", "Source"));
-        elemField.setXmlType(new javax.xml.namespace.QName("http://www.w3.org/2001/XMLSchema", "string"));
-        elemField.setMinOccurs(0);
-        elemField.setNillable(false);
-        typeDesc.addFieldDesc(elemField);
-        elemField = new org.apache.axis.description.ElementDesc();
-        elemField.setFieldName("searchTags");
-        elemField.setXmlName(new javax.xml.namespace.QName("http://schemas.microsoft.com/MSNSearch/2005/09/fex", "SearchTags"));
-        elemField.setXmlType(new javax.xml.namespace.QName("http://www.w3.org/2001/XMLSchema", "string"));
-        elemField.setMinOccurs(0);
-        elemField.setNillable(false);
-        typeDesc.addFieldDesc(elemField);
-        elemField = new org.apache.axis.description.ElementDesc();
-        elemField.setFieldName("phone");
-        elemField.setXmlName(new javax.xml.namespace.QName("http://schemas.microsoft.com/MSNSearch/2005/09/fex", "Phone"));
-        elemField.setXmlType(new javax.xml.namespace.QName("http://www.w3.org/2001/XMLSchema", "string"));
-        elemField.setMinOccurs(0);
-        elemField.setNillable(false);
-        typeDesc.addFieldDesc(elemField);
-        elemField = new org.apache.axis.description.ElementDesc();
-        elemField.setFieldName("dateTime");
-        elemField.setXmlName(new javax.xml.namespace.QName("http://schemas.microsoft.com/MSNSearch/2005/09/fex", "DateTime"));
-        elemField.setXmlType(new javax.xml.namespace.QName("http://schemas.microsoft.com/MSNSearch/2005/09/fex", "DateTime"));
-        elemField.setMinOccurs(0);
-        elemField.setNillable(false);
-        typeDesc.addFieldDesc(elemField);
-        elemField = new org.apache.axis.description.ElementDesc();
-        elemField.setFieldName("address");
-        elemField.setXmlName(new javax.xml.namespace.QName("http://schemas.microsoft.com/MSNSearch/2005/09/fex", "Address"));
-        elemField.setXmlType(new javax.xml.namespace.QName("http://schemas.microsoft.com/MSNSearch/2005/09/fex", "Address"));
-        elemField.setMinOccurs(0);
-        elemField.setNillable(false);
-        typeDesc.addFieldDesc(elemField);
-        elemField = new org.apache.axis.description.ElementDesc();
-        elemField.setFieldName("location");
-        elemField.setXmlName(new javax.xml.namespace.QName("http://schemas.microsoft.com/MSNSearch/2005/09/fex", "Location"));
-        elemField.setXmlType(new javax.xml.namespace.QName("http://schemas.microsoft.com/MSNSearch/2005/09/fex", "Location"));
-        elemField.setMinOccurs(0);
-        elemField.setNillable(false);
-        typeDesc.addFieldDesc(elemField);
-        elemField = new org.apache.axis.description.ElementDesc();
-        elemField.setFieldName("searchTagsArray");
-        elemField.setXmlName(new javax.xml.namespace.QName("http://schemas.microsoft.com/MSNSearch/2005/09/fex", "SearchTagsArray"));
-        elemField.setXmlType(new javax.xml.namespace.QName("http://schemas.microsoft.com/MSNSearch/2005/09/fex", "SearchTag"));
-        elemField.setMinOccurs(0);
-        elemField.setNillable(false);
-        elemField.setItemQName(new javax.xml.namespace.QName("http://schemas.microsoft.com/MSNSearch/2005/09/fex", "SearchTag"));
-        typeDesc.addFieldDesc(elemField);
-        elemField = new org.apache.axis.description.ElementDesc();
-        elemField.setFieldName("summary");
-        elemField.setXmlName(new javax.xml.namespace.QName("http://schemas.microsoft.com/MSNSearch/2005/09/fex", "Summary"));
-        elemField.setXmlType(new javax.xml.namespace.QName("http://www.w3.org/2001/XMLSchema", "string"));
-        elemField.setMinOccurs(0);
-        elemField.setNillable(false);
-        typeDesc.addFieldDesc(elemField);
-        elemField = new org.apache.axis.description.ElementDesc();
-        elemField.setFieldName("resultType");
-        elemField.setXmlName(new javax.xml.namespace.QName("http://schemas.microsoft.com/MSNSearch/2005/09/fex", "ResultType"));
-        elemField.setXmlType(new javax.xml.namespace.QName("http://www.w3.org/2001/XMLSchema", "string"));
-        elemField.setMinOccurs(0);
-        elemField.setNillable(false);
-        typeDesc.addFieldDesc(elemField);
-        elemField = new org.apache.axis.description.ElementDesc();
-        elemField.setFieldName("image");
-        elemField.setXmlName(new javax.xml.namespace.QName("http://schemas.microsoft.com/MSNSearch/2005/09/fex", "Image"));
-        elemField.setXmlType(new javax.xml.namespace.QName("http://schemas.microsoft.com/MSNSearch/2005/09/fex", "Image"));
-        elemField.setMinOccurs(0);
-        elemField.setNillable(false);
-        typeDesc.addFieldDesc(elemField);
-        elemField = new org.apache.axis.description.ElementDesc();
-        elemField.setFieldName("video");
-        elemField.setXmlName(new javax.xml.namespace.QName("http://schemas.microsoft.com/MSNSearch/2005/09/fex", "Video"));
-        elemField.setXmlType(new javax.xml.namespace.QName("http://schemas.microsoft.com/MSNSearch/2005/09/fex", "Video"));
-        elemField.setMinOccurs(0);
-        elemField.setNillable(false);
-        typeDesc.addFieldDesc(elemField);
-    }
-
-    /**
-     * Return type metadata object
-     */
-    public static org.apache.axis.description.TypeDesc getTypeDesc() {
-        return typeDesc;
-    }
-
-    /**
-     * Get Custom Serializer
-     */
-    public static org.apache.axis.encoding.Serializer getSerializer(
-           java.lang.String mechType, 
-           java.lang.Class _javaType,  
-           javax.xml.namespace.QName _xmlType) {
-        return 
-          new  org.apache.axis.encoding.ser.BeanSerializer(
-            _javaType, _xmlType, typeDesc);
-    }
-
-    /**
-     * Get Custom Deserializer
-     */
-    public static org.apache.axis.encoding.Deserializer getDeserializer(
-           java.lang.String mechType, 
-           java.lang.Class _javaType,  
-           javax.xml.namespace.QName _xmlType) {
-        return 
-          new  org.apache.axis.encoding.ser.BeanDeserializer(
-            _javaType, _xmlType, typeDesc);
-    }
-
-}
+package com.microsoft.msnsearch;
+
+public class Result  implements java.io.Serializable {
+    private java.lang.String title;
+
+    private java.lang.String description;
+
+    private java.lang.String url;
+
+    private java.lang.String displayUrl;
+
+    private java.lang.String cacheUrl;
+
+    private java.lang.String source;
+
+    private java.lang.String searchTags;
+
+    private java.lang.String phone;
+
+    private com.microsoft.msnsearch.DateTime dateTime;
+
+    private com.microsoft.msnsearch.Address address;
+
+    private com.microsoft.msnsearch.Location location;
+
+    private com.microsoft.msnsearch.SearchTag[] searchTagsArray;
+
+    private java.lang.String summary;
+
+    private java.lang.String resultType;
+
+    private com.microsoft.msnsearch.Image image;
+
+    private com.microsoft.msnsearch.Video video;
+
+    public Result() {
+    }
+
+    public Result(
+           java.lang.String title,
+           java.lang.String description,
+           java.lang.String url,
+           java.lang.String displayUrl,
+           java.lang.String cacheUrl,
+           java.lang.String source,
+           java.lang.String searchTags,
+           java.lang.String phone,
+           com.microsoft.msnsearch.DateTime dateTime,
+           com.microsoft.msnsearch.Address address,
+           com.microsoft.msnsearch.Location location,
+           com.microsoft.msnsearch.SearchTag[] searchTagsArray,
+           java.lang.String summary,
+           java.lang.String resultType,
+           com.microsoft.msnsearch.Image image,
+           com.microsoft.msnsearch.Video video) {
+           this.title = title;
+           this.description = description;
+           this.url = url;
+           this.displayUrl = displayUrl;
+           this.cacheUrl = cacheUrl;
+           this.source = source;
+           this.searchTags = searchTags;
+           this.phone = phone;
+           this.dateTime = dateTime;
+           this.address = address;
+           this.location = location;
+           this.searchTagsArray = searchTagsArray;
+           this.summary = summary;
+           this.resultType = resultType;
+           this.image = image;
+           this.video = video;
+    }
+
+
+    /**
+     * Gets the title value for this Result.
+     * 
+     * @return title
+     */
+    public java.lang.String getTitle() {
+        return title;
+    }
+
+
+    /**
+     * Sets the title value for this Result.
+     * 
+     * @param title
+     */
+    public void setTitle(java.lang.String title) {
+        this.title = title;
+    }
+
+
+    /**
+     * Gets the description value for this Result.
+     * 
+     * @return description
+     */
+    public java.lang.String getDescription() {
+        return description;
+    }
+
+
+    /**
+     * Sets the description value for this Result.
+     * 
+     * @param description
+     */
+    public void setDescription(java.lang.String description) {
+        this.description = description;
+    }
+
+
+    /**
+     * Gets the url value for this Result.
+     * 
+     * @return url
+     */
+    public java.lang.String getUrl() {
+        return url;
+    }
+
+
+    /**
+     * Sets the url value for this Result.
+     * 
+     * @param url
+     */
+    public void setUrl(java.lang.String url) {
+        this.url = url;
+    }
+
+
+    /**
+     * Gets the displayUrl value for this Result.
+     * 
+     * @return displayUrl
+     */
+    public java.lang.String getDisplayUrl() {
+        return displayUrl;
+    }
+
+
+    /**
+     * Sets the displayUrl value for this Result.
+     * 
+     * @param displayUrl
+     */
+    public void setDisplayUrl(java.lang.String displayUrl) {
+        this.displayUrl = displayUrl;
+    }
+
+
+    /**
+     * Gets the cacheUrl value for this Result.
+     * 
+     * @return cacheUrl
+     */
+    public java.lang.String getCacheUrl() {
+        return cacheUrl;
+    }
+
+
+    /**
+     * Sets the cacheUrl value for this Result.
+     * 
+     * @param cacheUrl
+     */
+    public void setCacheUrl(java.lang.String cacheUrl) {
+        this.cacheUrl = cacheUrl;
+    }
+
+
+    /**
+     * Gets the source value for this Result.
+     * 
+     * @return source
+     */
+    public java.lang.String getSource() {
+        return source;
+    }
+
+
+    /**
+     * Sets the source value for this Result.
+     * 
+     * @param source
+     */
+    public void setSource(java.lang.String source) {
+        this.source = source;
+    }
+
+
+    /**
+     * Gets the searchTags value for this Result.
+     * 
+     * @return searchTags
+     */
+    public java.lang.String getSearchTags() {
+        return searchTags;
+    }
+
+
+    /**
+     * Sets the searchTags value for this Result.
+     * 
+     * @param searchTags
+     */
+    public void setSearchTags(java.lang.String searchTags) {
+        this.searchTags = searchTags;
+    }
+
+
+    /**
+     * Gets the phone value for this Result.
+     * 
+     * @return phone
+     */
+    public java.lang.String getPhone() {
+        return phone;
+    }
+
+
+    /**
+     * Sets the phone value for this Result.
+     * 
+     * @param phone
+     */
+    public void setPhone(java.lang.String phone) {
+        this.phone = phone;
+    }
+
+
+    /**
+     * Gets the dateTime value for this Result.
+     * 
+     * @return dateTime
+     */
+    public com.microsoft.msnsearch.DateTime getDateTime() {
+        return dateTime;
+    }
+
+
+    /**
+     * Sets the dateTime value for this Result.
+     * 
+     * @param dateTime
+     */
+    public void setDateTime(com.microsoft.msnsearch.DateTime dateTime) {
+        this.dateTime = dateTime;
+    }
+
+
+    /**
+     * Gets the address value for this Result.
+     * 
+     * @return address
+     */
+    public com.microsoft.msnsearch.Address getAddress() {
+        return address;
+    }
+
+
+    /**
+     * Sets the address value for this Result.
+     * 
+     * @param address
+     */
+    public void setAddress(com.microsoft.msnsearch.Address address) {
+        this.address = address;
+    }
+
+
+    /**
+     * Gets the location value for this Result.
+     * 
+     * @return location
+     */
+    public com.microsoft.msnsearch.Location getLocation() {
+        return location;
+    }
+
+
+    /**
+     * Sets the location value for this Result.
+     * 
+     * @param location
+     */
+    public void setLocation(com.microsoft.msnsearch.Location location) {
+        this.location = location;
+    }
+
+
+    /**
+     * Gets the searchTagsArray value for this Result.
+     * 
+     * @return searchTagsArray
+     */
+    public com.microsoft.msnsearch.SearchTag[] getSearchTagsArray() {
+        return searchTagsArray;
+    }
+
+
+    /**
+     * Sets the searchTagsArray value for this Result.
+     * 
+     * @param searchTagsArray
+     */
+    public void setSearchTagsArray(com.microsoft.msnsearch.SearchTag[] searchTagsArray) {
+        this.searchTagsArray = searchTagsArray;
+    }
+
+
+    /**
+     * Gets the summary value for this Result.
+     * 
+     * @return summary
+     */
+    public java.lang.String getSummary() {
+        return summary;
+    }
+
+
+    /**
+     * Sets the summary value for this Result.
+     * 
+     * @param summary
+     */
+    public void setSummary(java.lang.String summary) {
+        this.summary = summary;
+    }
+
+
+    /**
+     * Gets the resultType value for this Result.
+     * 
+     * @return resultType
+     */
+    public java.lang.String getResultType() {
+        return resultType;
+    }
+
+
+    /**
+     * Sets the resultType value for this Result.
+     * 
+     * @param resultType
+     */
+    public void setResultType(java.lang.String resultType) {
+        this.resultType = resultType;
+    }
+
+
+    /**
+     * Gets the image value for this Result.
+     * 
+     * @return image
+     */
+    public com.microsoft.msnsearch.Image getImage() {
+        return image;
+    }
+
+
+    /**
+     * Sets the image value for this Result.
+     * 
+     * @param image
+     */
+    public void setImage(com.microsoft.msnsearch.Image image) {
+        this.image = image;
+    }
+
+
+    /**
+     * Gets the video value for this Result.
+     * 
+     * @return video
+     */
+    public com.microsoft.msnsearch.Video getVideo() {
+        return video;
+    }
+
+
+    /**
+     * Sets the video value for this Result.
+     * 
+     * @param video
+     */
+    public void setVideo(com.microsoft.msnsearch.Video video) {
+        this.video = video;
+    }
+
+    private java.lang.Object __equalsCalc = null;
+    public synchronized boolean equals(java.lang.Object obj) {
+        if (!(obj instanceof Result)) return false;
+        Result other = (Result) obj;
+        if (obj == null) return false;
+        if (this == obj) return true;
+        if (__equalsCalc != null) {
+            return (__equalsCalc == obj);
+        }
+        __equalsCalc = obj;
+        boolean _equals;
+        _equals = true && 
+            ((this.title==null && other.getTitle()==null) || 
+             (this.title!=null &&
+              this.title.equals(other.getTitle()))) &&
+            ((this.description==null && other.getDescription()==null) || 
+             (this.description!=null &&
+              this.description.equals(other.getDescription()))) &&
+            ((this.url==null && other.getUrl()==null) || 
+             (this.url!=null &&
+              this.url.equals(other.getUrl()))) &&
+            ((this.displayUrl==null && other.getDisplayUrl()==null) || 
+             (this.displayUrl!=null &&
+              this.displayUrl.equals(other.getDisplayUrl()))) &&
+            ((this.cacheUrl==null && other.getCacheUrl()==null) || 
+             (this.cacheUrl!=null &&
+              this.cacheUrl.equals(other.getCacheUrl()))) &&
+            ((this.source==null && other.getSource()==null) || 
+             (this.source!=null &&
+              this.source.equals(other.getSource()))) &&
+            ((this.searchTags==null && other.getSearchTags()==null) || 
+             (this.searchTags!=null &&
+              this.searchTags.equals(other.getSearchTags()))) &&
+            ((this.phone==null && other.getPhone()==null) || 
+             (this.phone!=null &&
+              this.phone.equals(other.getPhone()))) &&
+            ((this.dateTime==null && other.getDateTime()==null) || 
+             (this.dateTime!=null &&
+              this.dateTime.equals(other.getDateTime()))) &&
+            ((this.address==null && other.getAddress()==null) || 
+             (this.address!=null &&
+              this.address.equals(other.getAddress()))) &&
+            ((this.location==null && other.getLocation()==null) || 
+             (this.location!=null &&
+              this.location.equals(other.getLocation()))) &&
+            ((this.searchTagsArray==null && other.getSearchTagsArray()==null) || 
+             (this.searchTagsArray!=null &&
+              java.util.Arrays.equals(this.searchTagsArray, other.getSearchTagsArray()))) &&
+            ((this.summary==null && other.getSummary()==null) || 
+             (this.summary!=null &&
+              this.summary.equals(other.getSummary()))) &&
+            ((this.resultType==null && other.getResultType()==null) || 
+             (this.resultType!=null &&
+              this.resultType.equals(other.getResultType()))) &&
+            ((this.image==null && other.getImage()==null) || 
+             (this.image!=null &&
+              this.image.equals(other.getImage()))) &&
+            ((this.video==null && other.getVideo()==null) || 
+             (this.video!=null &&
+              this.video.equals(other.getVideo())));
+        __equalsCalc = null;
+        return _equals;
+    }
+
+    private boolean __hashCodeCalc = false;
+    public synchronized int hashCode() {
+        if (__hashCodeCalc) {
+            return 0;
+        }
+        __hashCodeCalc = true;
+        int _hashCode = 1;
+        if (getTitle() != null) {
+            _hashCode += getTitle().hashCode();
+        }
+        if (getDescription() != null) {
+            _hashCode += getDescription().hashCode();
+        }
+        if (getUrl() != null) {
+            _hashCode += getUrl().hashCode();
+        }
+        if (getDisplayUrl() != null) {
+            _hashCode += getDisplayUrl().hashCode();
+        }
+        if (getCacheUrl() != null) {
+            _hashCode += getCacheUrl().hashCode();
+        }
+        if (getSource() != null) {
+            _hashCode += getSource().hashCode();
+        }
+        if (getSearchTags() != null) {
+            _hashCode += getSearchTags().hashCode();
+        }
+        if (getPhone() != null) {
+            _hashCode += getPhone().hashCode();
+        }
+        if (getDateTime() != null) {
+            _hashCode += getDateTime().hashCode();
+        }
+        if (getAddress() != null) {
+            _hashCode += getAddress().hashCode();
+        }
+        if (getLocation() != null) {
+            _hashCode += getLocation().hashCode();
+        }
+        if (getSearchTagsArray() != null) {
+            for (int i=0;
+                 i<java.lang.reflect.Array.getLength(getSearchTagsArray());
+                 i++) {
+                java.lang.Object obj = java.lang.reflect.Array.get(getSearchTagsArray(), i);
+                if (obj != null &&
+                    !obj.getClass().isArray()) {
+                    _hashCode += obj.hashCode();
+                }
+            }
+        }
+        if (getSummary() != null) {
+            _hashCode += getSummary().hashCode();
+        }
+        if (getResultType() != null) {
+            _hashCode += getResultType().hashCode();
+        }
+        if (getImage() != null) {
+            _hashCode += getImage().hashCode();
+        }
+        if (getVideo() != null) {
+            _hashCode += getVideo().hashCode();
+        }
+        __hashCodeCalc = false;
+        return _hashCode;
+    }
+
+    // Type metadata
+    private static org.apache.axis.description.TypeDesc typeDesc =
+        new org.apache.axis.description.TypeDesc(Result.class, true);
+
+    static {
+        typeDesc.setXmlType(new javax.xml.namespace.QName("http://schemas.microsoft.com/MSNSearch/2005/09/fex", "Result"));
+        org.apache.axis.description.ElementDesc elemField = new org.apache.axis.description.ElementDesc();
+        elemField.setFieldName("title");
+        elemField.setXmlName(new javax.xml.namespace.QName("http://schemas.microsoft.com/MSNSearch/2005/09/fex", "Title"));
+        elemField.setXmlType(new javax.xml.namespace.QName("http://www.w3.org/2001/XMLSchema", "string"));
+        elemField.setMinOccurs(0);
+        elemField.setNillable(false);
+        typeDesc.addFieldDesc(elemField);
+        elemField = new org.apache.axis.description.ElementDesc();
+        elemField.setFieldName("description");
+        elemField.setXmlName(new javax.xml.namespace.QName("http://schemas.microsoft.com/MSNSearch/2005/09/fex", "Description"));
+        elemField.setXmlType(new javax.xml.namespace.QName("http://www.w3.org/2001/XMLSchema", "string"));
+        elemField.setMinOccurs(0);
+        elemField.setNillable(false);
+        typeDesc.addFieldDesc(elemField);
+        elemField = new org.apache.axis.description.ElementDesc();
+        elemField.setFieldName("url");
+        elemField.setXmlName(new javax.xml.namespace.QName("http://schemas.microsoft.com/MSNSearch/2005/09/fex", "Url"));
+        elemField.setXmlType(new javax.xml.namespace.QName("http://www.w3.org/2001/XMLSchema", "string"));
+        elemField.setMinOccurs(0);
+        elemField.setNillable(false);
+        typeDesc.addFieldDesc(elemField);
+        elemField = new org.apache.axis.description.ElementDesc();
+        elemField.setFieldName("displayUrl");
+        elemField.setXmlName(new javax.xml.namespace.QName("http://schemas.microsoft.com/MSNSearch/2005/09/fex", "DisplayUrl"));
+        elemField.setXmlType(new javax.xml.namespace.QName("http://www.w3.org/2001/XMLSchema", "string"));
+        elemField.setMinOccurs(0);
+        elemField.setNillable(false);
+        typeDesc.addFieldDesc(elemField);
+        elemField = new org.apache.axis.description.ElementDesc();
+        elemField.setFieldName("cacheUrl");
+        elemField.setXmlName(new javax.xml.namespace.QName("http://schemas.microsoft.com/MSNSearch/2005/09/fex", "CacheUrl"));
+        elemField.setXmlType(new javax.xml.namespace.QName("http://www.w3.org/2001/XMLSchema", "string"));
+        elemField.setMinOccurs(0);
+        elemField.setNillable(false);
+        typeDesc.addFieldDesc(elemField);
+        elemField = new org.apache.axis.description.ElementDesc();
+        elemField.setFieldName("source");
+        elemField.setXmlName(new javax.xml.namespace.QName("http://schemas.microsoft.com/MSNSearch/2005/09/fex", "Source"));
+        elemField.setXmlType(new javax.xml.namespace.QName("http://www.w3.org/2001/XMLSchema", "string"));
+        elemField.setMinOccurs(0);
+        elemField.setNillable(false);
+        typeDesc.addFieldDesc(elemField);
+        elemField = new org.apache.axis.description.ElementDesc();
+        elemField.setFieldName("searchTags");
+        elemField.setXmlName(new javax.xml.namespace.QName("http://schemas.microsoft.com/MSNSearch/2005/09/fex", "SearchTags"));
+        elemField.setXmlType(new javax.xml.namespace.QName("http://www.w3.org/2001/XMLSchema", "string"));
+        elemField.setMinOccurs(0);
+        elemField.setNillable(false);
+        typeDesc.addFieldDesc(elemField);
+        elemField = new org.apache.axis.description.ElementDesc();
+        elemField.setFieldName("phone");
+        elemField.setXmlName(new javax.xml.namespace.QName("http://schemas.microsoft.com/MSNSearch/2005/09/fex", "Phone"));
+        elemField.setXmlType(new javax.xml.namespace.QName("http://www.w3.org/2001/XMLSchema", "string"));
+        elemField.setMinOccurs(0);
+        elemField.setNillable(false);
+        typeDesc.addFieldDesc(elemField);
+        elemField = new org.apache.axis.description.ElementDesc();
+        elemField.setFieldName("dateTime");
+        elemField.setXmlName(new javax.xml.namespace.QName("http://schemas.microsoft.com/MSNSearch/2005/09/fex", "DateTime"));
+        elemField.setXmlType(new javax.xml.namespace.QName("http://schemas.microsoft.com/MSNSearch/2005/09/fex", "DateTime"));
+        elemField.setMinOccurs(0);
+        elemField.setNillable(false);
+        typeDesc.addFieldDesc(elemField);
+        elemField = new org.apache.axis.description.ElementDesc();
+        elemField.setFieldName("address");
+        elemField.setXmlName(new javax.xml.namespace.QName("http://schemas.microsoft.com/MSNSearch/2005/09/fex", "Address"));
+        elemField.setXmlType(new javax.xml.namespace.QName("http://schemas.microsoft.com/MSNSearch/2005/09/fex", "Address"));
+        elemField.setMinOccurs(0);
+        elemField.setNillable(false);
+        typeDesc.addFieldDesc(elemField);
+        elemField = new org.apache.axis.description.ElementDesc();
+        elemField.setFieldName("location");
+        elemField.setXmlName(new javax.xml.namespace.QName("http://schemas.microsoft.com/MSNSearch/2005/09/fex", "Location"));
+        elemField.setXmlType(new javax.xml.namespace.QName("http://schemas.microsoft.com/MSNSearch/2005/09/fex", "Location"));
+        elemField.setMinOccurs(0);
+        elemField.setNillable(false);
+        typeDesc.addFieldDesc(elemField);
+        elemField = new org.apache.axis.description.ElementDesc();
+        elemField.setFieldName("searchTagsArray");
+        elemField.setXmlName(new javax.xml.namespace.QName("http://schemas.microsoft.com/MSNSearch/2005/09/fex", "SearchTagsArray"));
+        elemField.setXmlType(new javax.xml.namespace.QName("http://schemas.microsoft.com/MSNSearch/2005/09/fex", "SearchTag"));
+        elemField.setMinOccurs(0);
+        elemField.setNillable(false);
+        elemField.setItemQName(new javax.xml.namespace.QName("http://schemas.microsoft.com/MSNSearch/2005/09/fex", "SearchTag"));
+        typeDesc.addFieldDesc(elemField);
+        elemField = new org.apache.axis.description.ElementDesc();
+        elemField.setFieldName("summary");
+        elemField.setXmlName(new javax.xml.namespace.QName("http://schemas.microsoft.com/MSNSearch/2005/09/fex", "Summary"));
+        elemField.setXmlType(new javax.xml.namespace.QName("http://www.w3.org/2001/XMLSchema", "string"));
+        elemField.setMinOccurs(0);
+        elemField.setNillable(false);
+        typeDesc.addFieldDesc(elemField);
+        elemField = new org.apache.axis.description.ElementDesc();
+        elemField.setFieldName("resultType");
+        elemField.setXmlName(new javax.xml.namespace.QName("http://schemas.microsoft.com/MSNSearch/2005/09/fex", "ResultType"));
+        elemField.setXmlType(new javax.xml.namespace.QName("http://www.w3.org/2001/XMLSchema", "string"));
+        elemField.setMinOccurs(0);
+        elemField.setNillable(false);
+        typeDesc.addFieldDesc(elemField);
+        elemField = new org.apache.axis.description.ElementDesc();
+        elemField.setFieldName("image");
+        elemField.setXmlName(new javax.xml.namespace.QName("http://schemas.microsoft.com/MSNSearch/2005/09/fex", "Image"));
+        elemField.setXmlType(new javax.xml.namespace.QName("http://schemas.microsoft.com/MSNSearch/2005/09/fex", "Image"));
+        elemField.setMinOccurs(0);
+        elemField.setNillable(false);
+        typeDesc.addFieldDesc(elemField);
+        elemField = new org.apache.axis.description.ElementDesc();
+        elemField.setFieldName("video");
+        elemField.setXmlName(new javax.xml.namespace.QName("http://schemas.microsoft.com/MSNSearch/2005/09/fex", "Video"));
+        elemField.setXmlType(new javax.xml.namespace.QName("http://schemas.microsoft.com/MSNSearch/2005/09/fex", "Video"));
+        elemField.setMinOccurs(0);
+        elemField.setNillable(false);
+        typeDesc.addFieldDesc(elemField);
+    }
+
+    /**
+     * Return type metadata object
+     */
+    public static org.apache.axis.description.TypeDesc getTypeDesc() {
+        return typeDesc;
+    }
+
+    /**
+     * Get Custom Serializer
+     */
+    public static org.apache.axis.encoding.Serializer getSerializer(
+           java.lang.String mechType, 
+           java.lang.Class _javaType,  
+           javax.xml.namespace.QName _xmlType) {
+        return 
+          new  org.apache.axis.encoding.ser.BeanSerializer(
+            _javaType, _xmlType, typeDesc);
+    }
+
+    /**
+     * Get Custom Deserializer
+     */
+    public static org.apache.axis.encoding.Deserializer getDeserializer(
+           java.lang.String mechType, 
+           java.lang.Class _javaType,  
+           javax.xml.namespace.QName _xmlType) {
+        return 
+          new  org.apache.axis.encoding.ser.BeanDeserializer(
+            _javaType, _xmlType, typeDesc);
+    }
+
+}