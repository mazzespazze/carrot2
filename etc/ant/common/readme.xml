<?xml version="1.0" encoding="UTF-8" ?>
<project name="carrot2.common.readme">
  <!--
      Appends build information at the end of a readme.txt file.
    -->
  <macrodef name="carrot2.common.readme.process">
    <attribute name="readme.dest" />
    <attribute name="readme.src" />
    <attribute name="buildinfo.src" />
    <element name="svninfos" />
    <element name="filters" />

    <sequential>
      <typedef resource="org/tigris/subversion/svnant/svnantlib.xml">
        <classpath>
          <fileset dir="${carrot2.master.basedir}/etc/svnant" includes="*.jar" />
        </classpath>
      </typedef> 
     
      <svn javahl="false">
        <svninfos />
      </svn>

      <mkdir dir="${carrot2.master.basedir}/tmp/readme" />
      <concat destfile="${carrot2.master.basedir}/tmp/readme/readme.txt">
        <fileset file="@{readme.src}" />
        <fileset file="@{buildinfo.src}" />
      </concat>

      <tstamp>
        <format property="build.date" pattern="yyyy-MM-dd HH:mm:ss" />
<<<<<<< HEAD
=======
        <format property="current.year" pattern="yyyy" />
>>>>>>> c273fe88
      </tstamp>

      <copy file="${carrot2.master.basedir}/tmp/readme/readme.txt" tofile="@{readme.dest}" filtering="yes">
        <filterset>
          <filter token="build.key" value="${build.key}" />
          <filter token="build.number" value="${build.number}" />
          <filter token="build.date" value="${build.date}" />
          <filter token="user.name" value="${user.name}" />
<<<<<<< HEAD
=======
          <filter token="current.year" value="${current.year}" />
>>>>>>> c273fe88
          <filters />
        </filterset>
      </copy>

      <delete dir="${carrot2.master.basedir}/tmp/readme" />
    </sequential>
  </macrodef>

  <!--
       Custom invocation of carrot2.common.readme.process 
       with Carrot2-specific SVN paths.
    -->
  <macrodef name="carrot2.readme">
    <attribute name="readme.dest" />
    <attribute name="readme.src" />

    <sequential>
      <carrot2.common.readme.process readme.dest="@{readme.dest}" readme.src="@{readme.src}" 
                                     buildinfo.src="${carrot2.master.basedir}/etc/buildinfo/build.info">
        <svninfos>
          <info propPrefix="carrot2.svn.info" target="${carrot2.master.basedir}" />
        </svninfos>

        <filters>
          <filter token="carrot2.version" value="${carrot2.version}" />
          <filter token="carrot2.rev" value="${carrot2.svn.info.rev}" />
        </filters>
      </carrot2.common.readme.process>
    </sequential>
  </macrodef>
</project><|MERGE_RESOLUTION|>--- conflicted
+++ resolved
@@ -29,10 +29,7 @@
 
       <tstamp>
         <format property="build.date" pattern="yyyy-MM-dd HH:mm:ss" />
-<<<<<<< HEAD
-=======
         <format property="current.year" pattern="yyyy" />
->>>>>>> c273fe88
       </tstamp>
 
       <copy file="${carrot2.master.basedir}/tmp/readme/readme.txt" tofile="@{readme.dest}" filtering="yes">
@@ -41,10 +38,7 @@
           <filter token="build.number" value="${build.number}" />
           <filter token="build.date" value="${build.date}" />
           <filter token="user.name" value="${user.name}" />
-<<<<<<< HEAD
-=======
           <filter token="current.year" value="${current.year}" />
->>>>>>> c273fe88
           <filters />
         </filterset>
       </copy>
