
/*
 * Carrot2 project.
 *
 * Copyright (C) 2002-2007, Dawid Weiss, Stanisław Osiński.
 * Portions (C) Contributors listed in "carrot2.CONTRIBUTORS" file.
 * All rights reserved.
 *
 * Refer to the full license file "carrot2.LICENSE"
 * in the root folder of the repository checkout or at:
 * http://www.carrot2.org/carrot2.LICENSE
 */

package org.carrot2.util;

import java.io.*;
import java.util.*;

import org.apache.log4j.Logger;

/**
 * 
 */
public final class WordLoadingUtils
{
    private final static Logger logger = Logger.getLogger(WordLoadingUtils.class);

<<<<<<< HEAD
    private final static String RESOURCE_PREFIX = "resources/";
    private final static String RESOURCE_ROOT = "/";

=======
>>>>>>> ec545aa4
    /**
     * A utility method to load a language resource. This method
     * uses locations scanned by {@link ResourceUtils}.
     */
    public static Set loadWordSet(String resourceName)
        throws IOException
    {
<<<<<<< HEAD
        InputStream is;

        is = Thread.currentThread().getContextClassLoader()
                .getResourceAsStream(RESOURCE_PREFIX + resourceName);

        if (is == null) {
            is = WordLoadingUtils.class
                .getResourceAsStream(RESOURCE_PREFIX + resourceName);
        }

        if (is == null) {
            is = Thread.currentThread().getContextClassLoader()
                    .getResourceAsStream(RESOURCE_ROOT + RESOURCE_PREFIX + resourceName);
       }

        if (is == null) {
            is = WordLoadingUtils.class
                .getResourceAsStream(RESOURCE_ROOT + RESOURCE_PREFIX + resourceName);
        }

=======
        final InputStream is = ResourceUtils.getFirst(resourceName, WordLoadingUtils.class);
>>>>>>> ec545aa4
        if (is == null) {
            throw new IOException("Resource could not be found: " + resourceName);
        }
        return loadWordSet(resourceName, is);
    }

    /**
     * A utility method to load a set of words from an input stream. Each line is
     * treated as one word. Lines beginning with '#' are ignored.
     */
    private static Set loadWordSet(String resourceName, InputStream stream)
        throws IOException
    {
        return loadWordSet(resourceName, stream, false);
    }

    /**
     * A utility method to load a set of words from a resource. Each line is
     * treated as one word. Lines beginning with '#' are ignored.
     * 
     * @param resourceName
     * @param stream
     * @throws IOException
     */
    private static Set loadWordSet(String resourceName, 
            InputStream stream, boolean convertToLowerCase) 
        throws IOException
    {
        if (stream == null)
        {
            throw new IOException("Stream handle must not be null "
                + "(resource '" + resourceName + "' does not exist?)");
        }

        logger.debug("Loading word set from: " + resourceName);

        final Set set = new HashSet();
        final BufferedReader reader = new BufferedReader(
            new InputStreamReader(stream, "UTF-8"));
        try
        {
            String line;
            while ((line = reader.readLine()) != null)
            {
                line = line.trim();
                if (line.startsWith("#"))
                {
                    continue;
                }

                if ("".equals(line))
                {
                    continue;
                }

                if (convertToLowerCase)
                {
                    set.add(line.toLowerCase());
                }
                else
                {
                    set.add(line);
                }
            }
        }
        finally
        {
            reader.close();
        }

        logger.info("Loaded: " + resourceName + " (" + set.size() + " entries)");
        return set;
    }
}<|MERGE_RESOLUTION|>--- conflicted
+++ resolved
@@ -25,12 +25,6 @@
 {
     private final static Logger logger = Logger.getLogger(WordLoadingUtils.class);
 
-<<<<<<< HEAD
-    private final static String RESOURCE_PREFIX = "resources/";
-    private final static String RESOURCE_ROOT = "/";
-
-=======
->>>>>>> ec545aa4
     /**
      * A utility method to load a language resource. This method
      * uses locations scanned by {@link ResourceUtils}.
@@ -38,30 +32,7 @@
     public static Set loadWordSet(String resourceName)
         throws IOException
     {
-<<<<<<< HEAD
-        InputStream is;
-
-        is = Thread.currentThread().getContextClassLoader()
-                .getResourceAsStream(RESOURCE_PREFIX + resourceName);
-
-        if (is == null) {
-            is = WordLoadingUtils.class
-                .getResourceAsStream(RESOURCE_PREFIX + resourceName);
-        }
-
-        if (is == null) {
-            is = Thread.currentThread().getContextClassLoader()
-                    .getResourceAsStream(RESOURCE_ROOT + RESOURCE_PREFIX + resourceName);
-       }
-
-        if (is == null) {
-            is = WordLoadingUtils.class
-                .getResourceAsStream(RESOURCE_ROOT + RESOURCE_PREFIX + resourceName);
-        }
-
-=======
         final InputStream is = ResourceUtils.getFirst(resourceName, WordLoadingUtils.class);
->>>>>>> ec545aa4
         if (is == null) {
             throw new IOException("Resource could not be found: " + resourceName);
         }
