/** Covered by Snowball license. */

package org.tartarus.snowball;
import java.lang.reflect.InvocationTargetException;

public class SnowballProgram {
    protected SnowballProgram()
    {
	current = new StringBuffer();
	setCurrent("");
    }

    /**
     * Introduced this method to allow direct method
     * calls to all stemmer types without using Java
     * Reflection, which is slowing things down.
<<<<<<< HEAD
=======
     * 
     * [author Carrot2]
>>>>>>> ec545aa4
     */
    public boolean stem() {
        return false;
    }
    
    /**
     * Initialize the current string from a character array.
<<<<<<< HEAD
=======
     * 
     * [author Carrot2]
>>>>>>> ec545aa4
     */
    public void setCurrent(char [] value, int start, int length)
    {
    current.setLength(0);
    current.append(value, start, length);
    cursor = 0;
    limit = current.length();
    limit_backward = 0;
    bra = cursor;
    ket = limit;
    }

    /**
     * Set the current string.
     */
    public void setCurrent(String value)
    {
	current.replace(0, current.length(), value);
	cursor = 0;
	limit = current.length();
	limit_backward = 0;
	bra = cursor;
	ket = limit;
    }

    /**
     * Get the current string.
     */
    public String getCurrent()
    {
        String result = current.toString();
        // Make a new StringBuffer.  If we reuse the old one, and a user of
        // the library keeps a reference to the buffer returned (for example,
        // by converting it to a String in a way which doesn't force a copy),
        // the buffer size will not decrease, and we will risk wasting a large
        // amount of memory.
        // Thanks to Wolfram Esser for spotting this problem.
        current = new StringBuffer();
        return result;
    }

    // current string
    protected StringBuffer current;

    protected int cursor;
    protected int limit;
    protected int limit_backward;
    protected int bra;
    protected int ket;

    protected void copy_from(SnowballProgram other)
    {
	current          = other.current;
	cursor           = other.cursor;
	limit            = other.limit;
	limit_backward   = other.limit_backward;
	bra              = other.bra;
	ket              = other.ket;
    }

    protected boolean in_grouping(char [] s, int min, int max)
    {
	if (cursor >= limit) return false;
	char ch = current.charAt(cursor);
	if (ch > max || ch < min) return false;
	ch -= min;
	if ((s[ch >> 3] & (0X1 << (ch & 0X7))) == 0) return false;
	cursor++;
	return true;
    }

    protected boolean in_grouping_b(char [] s, int min, int max)
    {
	if (cursor <= limit_backward) return false;
	char ch = current.charAt(cursor - 1);
	if (ch > max || ch < min) return false;
	ch -= min;
	if ((s[ch >> 3] & (0X1 << (ch & 0X7))) == 0) return false;
	cursor--;
	return true;
    }

    protected boolean out_grouping(char [] s, int min, int max)
    {
	if (cursor >= limit) return false;
	char ch = current.charAt(cursor);
	if (ch > max || ch < min) {
	    cursor++;
	    return true;
	}
	ch -= min;
	if ((s[ch >> 3] & (0X1 << (ch & 0X7))) == 0) {
	    cursor ++;
	    return true;
	}
	return false;
    }

    protected boolean out_grouping_b(char [] s, int min, int max)
    {
	if (cursor <= limit_backward) return false;
	char ch = current.charAt(cursor - 1);
	if (ch > max || ch < min) {
	    cursor--;
	    return true;
	}
	ch -= min;
	if ((s[ch >> 3] & (0X1 << (ch & 0X7))) == 0) {
	    cursor--;
	    return true;
	}
	return false;
    }

    protected boolean in_range(int min, int max)
    {
	if (cursor >= limit) return false;
	char ch = current.charAt(cursor);
	if (ch > max || ch < min) return false;
	cursor++;
	return true;
    }

    protected boolean in_range_b(int min, int max)
    {
	if (cursor <= limit_backward) return false;
	char ch = current.charAt(cursor - 1);
	if (ch > max || ch < min) return false;
	cursor--;
	return true;
    }

    protected boolean out_range(int min, int max)
    {
	if (cursor >= limit) return false;
	char ch = current.charAt(cursor);
	if (!(ch > max || ch < min)) return false;
	cursor++;
	return true;
    }

    protected boolean out_range_b(int min, int max)
    {
	if (cursor <= limit_backward) return false;
	char ch = current.charAt(cursor - 1);
	if(!(ch > max || ch < min)) return false;
	cursor--;
	return true;
    }

    protected boolean eq_s(int s_size, String s)
    {
	if (limit - cursor < s_size) return false;
	int i;
	for (i = 0; i != s_size; i++) {
	    if (current.charAt(cursor + i) != s.charAt(i)) return false;
	}
	cursor += s_size;
	return true;
    }

    protected boolean eq_s_b(int s_size, String s)
    {
	if (cursor - limit_backward < s_size) return false;
	int i;
	for (i = 0; i != s_size; i++) {
	    if (current.charAt(cursor - s_size + i) != s.charAt(i)) return false;
	}
	cursor -= s_size;
	return true;
    }

    protected boolean eq_v(StringBuffer s)
    {
	return eq_s(s.length(), s.toString());
    }

    protected boolean eq_v_b(StringBuffer s)
    {   return eq_s_b(s.length(), s.toString());
    }

    protected int find_among(Among v[], int v_size)
    {
	int i = 0;
	int j = v_size;

	int c = cursor;
	int l = limit;

	int common_i = 0;
	int common_j = 0;

	boolean first_key_inspected = false;

	while(true) {
	    int k = i + ((j - i) >> 1);
	    int diff = 0;
	    int common = common_i < common_j ? common_i : common_j; // smaller
	    Among w = v[k];
	    int i2;
	    for (i2 = common; i2 < w.s_size; i2++) {
		if (c + common == l) {
		    diff = -1;
		    break;
		}
		diff = current.charAt(c + common) - w.s.charAt(i2);
		if (diff != 0) break;
		common++;
	    }
	    if (diff < 0) {
		j = k;
		common_j = common;
	    } else {
		i = k;
		common_i = common;
	    }
	    if (j - i <= 1) {
		if (i > 0) break; // v->s has been inspected
		if (j == i) break; // only one item in v

		// - but now we need to go round once more to get
		// v->s inspected. This looks messy, but is actually
		// the optimal approach.

		if (first_key_inspected) break;
		first_key_inspected = true;
	    }
	}
	while(true) {
	    Among w = v[i];
	    if (common_i >= w.s_size) {
		cursor = c + w.s_size;
		if (w.method == null) return w.result;
		boolean res;
		try {
		    Object resobj = w.method.invoke(w.methodobject,
						    new Object[0]);
		    res = resobj.toString().equals("true");
		} catch (InvocationTargetException e) {
		    res = false;
		    // FIXME - debug message
		} catch (IllegalAccessException e) {
		    res = false;
		    // FIXME - debug message
		}
		cursor = c + w.s_size;
		if (res) return w.result;
	    }
	    i = w.substring_i;
	    if (i < 0) return 0;
	}
    }

    // find_among_b is for backwards processing. Same comments apply
    protected int find_among_b(Among v[], int v_size)
    {
	int i = 0;
	int j = v_size;

	int c = cursor;
	int lb = limit_backward;

	int common_i = 0;
	int common_j = 0;

	boolean first_key_inspected = false;

	while(true) {
	    int k = i + ((j - i) >> 1);
	    int diff = 0;
	    int common = common_i < common_j ? common_i : common_j;
	    Among w = v[k];
	    int i2;
	    for (i2 = w.s_size - 1 - common; i2 >= 0; i2--) {
		if (c - common == lb) {
		    diff = -1;
		    break;
		}
		diff = current.charAt(c - 1 - common) - w.s.charAt(i2);
		if (diff != 0) break;
		common++;
	    }
	    if (diff < 0) {
		j = k;
		common_j = common;
	    } else {
		i = k;
		common_i = common;
	    }
	    if (j - i <= 1) {
		if (i > 0) break;
		if (j == i) break;
		if (first_key_inspected) break;
		first_key_inspected = true;
	    }
	}
	while(true) {
	    Among w = v[i];
	    if (common_i >= w.s_size) {
		cursor = c - w.s_size;
		if (w.method == null) return w.result;

		boolean res;
		try {
		    Object resobj = w.method.invoke(w.methodobject,
						    new Object[0]);
		    res = resobj.toString().equals("true");
		} catch (InvocationTargetException e) {
		    res = false;
		    // FIXME - debug message
		} catch (IllegalAccessException e) {
		    res = false;
		    // FIXME - debug message
		}
		cursor = c - w.s_size;
		if (res) return w.result;
	    }
	    i = w.substring_i;
	    if (i < 0) return 0;
	}
    }

    /* to replace chars between c_bra and c_ket in current by the
     * chars in s.
     */
    protected int replace_s(int c_bra, int c_ket, String s)
    {
	int adjustment = s.length() - (c_ket - c_bra);
	current.replace(c_bra, c_ket, s);
	limit += adjustment;
	if (cursor >= c_ket) cursor += adjustment;
	else if (cursor > c_bra) cursor = c_bra;
	return adjustment;
    }

    protected void slice_check()
    {
	if (bra < 0 ||
	    bra > ket ||
	    ket > limit ||
	    limit > current.length())   // this line could be removed
	{
	    System.err.println("faulty slice operation");
	// FIXME: report error somehow.
	/*
	    fprintf(stderr, "faulty slice operation:\n");
	    debug(z, -1, 0);
	    exit(1);
	    */
	}
    }

    protected void slice_from(String s)
    {
	slice_check();
	replace_s(bra, ket, s);
    }

    protected void slice_from(StringBuffer s)
    {
        slice_from(s.toString());
    }

    protected void slice_del()
    {
	slice_from("");
    }

    protected void insert(int c_bra, int c_ket, String s)
    {
	int adjustment = replace_s(c_bra, c_ket, s);
	if (c_bra <= bra) bra += adjustment;
	if (c_bra <= ket) ket += adjustment;
    }

    protected void insert(int c_bra, int c_ket, StringBuffer s)
    {
	insert(c_bra, c_ket, s.toString());
    }

    /* Copy the slice into the supplied StringBuffer */
    protected StringBuffer slice_to(StringBuffer s)
    {
	slice_check();
	// UNUSED int len = ket - bra;
	s.replace(0, s.length(), current.substring(bra, ket));
	return s;
    }

    protected StringBuffer assign_to(StringBuffer s)
    {
	s.replace(0, s.length(), current.substring(0, limit));
	return s;
    }

/*
extern void debug(struct SN_env * z, int number, int line_count)
{   int i;
    int limit = SIZE(z->p);
    //if (number >= 0) printf("%3d (line %4d): '", number, line_count);
    if (number >= 0) printf("%3d (line %4d): [%d]'", number, line_count,limit);
    for (i = 0; i <= limit; i++)
    {   if (z->lb == i) printf("{");
        if (z->bra == i) printf("[");
        if (z->c == i) printf("|");
        if (z->ket == i) printf("]");
        if (z->l == i) printf("}");
        if (i < limit)
        {   int ch = z->p[i];
            if (ch == 0) ch = '#';
            printf("%c", ch);
        }
    }
    printf("'\n");
}
*/

}
<|MERGE_RESOLUTION|>--- conflicted
+++ resolved
@@ -14,11 +14,8 @@
      * Introduced this method to allow direct method
      * calls to all stemmer types without using Java
      * Reflection, which is slowing things down.
-<<<<<<< HEAD
-=======
      * 
      * [author Carrot2]
->>>>>>> ec545aa4
      */
     public boolean stem() {
         return false;
@@ -26,11 +23,8 @@
     
     /**
      * Initialize the current string from a character array.
-<<<<<<< HEAD
-=======
      * 
      * [author Carrot2]
->>>>>>> ec545aa4
      */
     public void setCurrent(char [] value, int start, int length)
     {
